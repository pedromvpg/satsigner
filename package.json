--- conflicted
+++ resolved
@@ -37,15 +37,7 @@
     "lint": "turbo run lint",
     "lint:fix": "turbo run lint:fix --"
   },
-<<<<<<< HEAD
-  "dependencies": {
-    "ascii85": "^1.0.2",
-    "cbor-js": "^0.1.0",
-    "cbor2": "^1.12.0"
-  },
-=======
   "dependencies": {},
->>>>>>> c451376a
   "devDependencies": {
     "cross-env": "^7.0.3",
     "prettier": "^3.2.5",
