--- conflicted
+++ resolved
@@ -32,11 +32,7 @@
     ])
   )
 
-<<<<<<< HEAD
-  const [importType, setImportType] = useState<'JSON' | 'CSV'>('JSON')
-=======
   const [importType, setImportType] = useState<Bip329FileType>('JSONL')
->>>>>>> 62551df8
   const [importContent, setImportContent] = useState('')
   const [invalidContent, setInvalidContent] = useState(false)
 
@@ -56,9 +52,6 @@
     router.back()
   }
 
-<<<<<<< HEAD
-  if (!account || !accountId) return <Redirect href="/" />
-=======
   async function pasteFromClipboard() {
     const text = await Clipboard.getStringAsync()
     if (!text) return
@@ -86,7 +79,8 @@
       setInvalidContent(true)
     }
   }
->>>>>>> 62551df8
+
+  if (!account || !accountId) return <Redirect href="/" />
 
   return (
     <ScrollView style={{ width: '100%' }}>
@@ -101,18 +95,6 @@
           {t('account.import.labels')}
         </SSText>
         <SSHStack>
-<<<<<<< HEAD
-          <SSCheckbox
-            label={t('files.json')}
-            selected={importType === 'JSON'}
-            onPress={() => setImportType('JSON')}
-          />
-          <SSCheckbox
-            label={t('files.csv')}
-            selected={importType === 'CSV'}
-            onPress={() => setImportType('CSV')}
-          />
-=======
           {bip329FileTypes.map((type) => (
             <SSCheckbox
               key={type}
@@ -121,7 +103,6 @@
               onPress={() => updateImportType(type)}
             />
           ))}
->>>>>>> 62551df8
         </SSHStack>
         {importContent && (
           <SSVStack>
@@ -145,17 +126,10 @@
             />
           </SSVStack>
         )}
-<<<<<<< HEAD
         <SSButton
           label={t('common.pasteFromClipboard')}
-          onPress={async () => {
-            const text = await Clipboard.getStringAsync()
-            setImportContent(text || '')
-          }}
+          onPress={pasteFromClipboard}
         />
-=======
-        <SSButton label="PASTE FROM CLIPBOARD" onPress={pasteFromClipboard} />
->>>>>>> 62551df8
         <SSButton
           label={t('import.from', { name: importType })}
           variant="secondary"
