import { Descriptor } from 'bdk-rn'
import { Network } from 'bdk-rn/lib/lib/enums'
import { LinearGradient } from 'expo-linear-gradient'
import { Redirect, Stack, useLocalSearchParams, useRouter } from 'expo-router'
import { type Dispatch, useEffect, useMemo, useState } from 'react'
import {
  RefreshControl,
  ScrollView,
  useWindowDimensions,
  View
} from 'react-native'
import { GestureHandlerRootView } from 'react-native-gesture-handler'
import { type SceneRendererProps, TabView } from 'react-native-tab-view'
import { useShallow } from 'zustand/react/shallow'

import {
  SSIconBubbles,
  SSIconCamera,
  SSIconChart,
  SSIconList,
  SSIconMenu,
  SSIconRefresh
} from '@/components/icons'
import SSActionButton from '@/components/SSActionButton'
import SSBackgroundGradient from '@/components/SSBackgroundGradient'
import SSBalanceChart, {
  type BalanceChartData
} from '@/components/SSBalanceChart'
import SSIconButton from '@/components/SSIconButton'
import SSSeparator from '@/components/SSSeparator'
import SSSortDirectionToggle from '@/components/SSSortDirectionToggle'
import SSText from '@/components/SSText'
import SSTransactionCard from '@/components/SSTransactionCard'
import SSUtxoBubbles from '@/components/SSUtxoBubbles'
import SSUtxoCard from '@/components/SSUtxoCard'
import SSHStack from '@/layouts/SSHStack'
import SSMainLayout from '@/layouts/SSMainLayout'
import SSVStack from '@/layouts/SSVStack'
import { i18n } from '@/locales'
import { useAccountsStore } from '@/store/accounts'
import { useBlockchainStore } from '@/store/blockchain'
import { usePriceStore } from '@/store/price'
import { useTransactionBuilderStore } from '@/store/transactionBuilder'
import { Colors } from '@/styles'
import { type Direction } from '@/types/logic/sort'
import { type Account } from '@/types/models/Account'
import { type Transaction } from '@/types/models/Transaction'
import { type Utxo } from '@/types/models/Utxo'
import { type AccountSearchParams } from '@/types/navigation/searchParams'
import { formatNumber } from '@/utils/format'
import { compareTimestamp } from '@/utils/sort'
import { getUtxoOutpoint } from '@/utils/utxo'

type TotalTransactionsProps = {
  account: Account
  handleOnRefresh: () => Promise<void>
  setSortDirection: Dispatch<React.SetStateAction<Direction>>
  refreshing: boolean
  sortTransactions: (transactions: Transaction[]) => Transaction[]
  blockchainHeight: number
}

function TotalTransactions({
  account,
  handleOnRefresh,
  setSortDirection,
  refreshing,
  sortTransactions,
  blockchainHeight
}: TotalTransactionsProps) {
<<<<<<< HEAD
  const [btcPrice, fiatCurrency, fetchPrices] = usePriceStore(
    useShallow((state) => [
      state.btcPrice,
      state.fiatCurrency,
      state.fetchPrices
    ])
  )

  fetchPrices()
=======
  const [showChart, setShowChart] = useState<boolean>(false)

  const chartData: BalanceChartData[] = useMemo(() => {
    let sum = 0
    const result = [...account.transactions]
      .sort((transaction1, transaction2) =>
        compareTimestamp(transaction1.timestamp, transaction2.timestamp)
      )
      .map((transaction) => {
        sum +=
          transaction.type === 'receive'
            ? transaction?.received ?? 0
            : (transaction?.received ?? 0) - (transaction?.sent ?? 0)
        return {
          memo: transaction.memo ?? '',
          date: new Date(transaction?.timestamp ?? new Date()),
          type: transaction.type ?? 'receive',
          balance: sum,
          amount:
            transaction.type === 'receive'
              ? transaction?.received ?? 0
              : (transaction?.received ?? 0) - (transaction?.sent ?? 0)
        }
      })

    function getPreviousDay(date: Date | string) {
      const previousDay = new Date(date)
      previousDay.setDate(previousDay.getDate() - 2)
      return previousDay
    }

    function getNextDay(date: Date | string) {
      const nextDay = new Date(date)
      nextDay.setDate(nextDay.getDate() + 2)
      return nextDay
    }

    result.unshift({
      balance: 0,
      amount: 0,
      date: getPreviousDay(result[0].date),
      memo: '',
      type: 'receive'
    })
    result.push({
      balance: result[result.length - 1].balance,
      amount: 0,
      date: getNextDay(result[result.length - 1].date),
      memo: '',
      type: 'receive'
    })
    return result
  }, [account.transactions])

  const handleToggleChart = () => {
    setShowChart((prev) => !prev)
  }
>>>>>>> 11188317

  return (
    <SSMainLayout style={{ paddingTop: 0 }}>
      <SSHStack justifyBetween style={{ paddingVertical: 16 }}>
        <SSIconButton onPress={() => handleOnRefresh()}>
          <SSIconRefresh height={18} width={22} />
        </SSIconButton>
        <SSText color="muted">{i18n.t('account.parentAccountActivity')}</SSText>
        <SSHStack>
          <SSIconButton
            onPress={() => {
              handleToggleChart()
            }}
          >
            {showChart ? (
              <SSIconMenu width={18} height={18} />
            ) : (
              <SSIconChart width={18} height={18} />
            )}
          </SSIconButton>
          <SSSortDirectionToggle
            onDirectionChanged={(direction) => setSortDirection(direction)}
          />
<<<<<<< HEAD
        }
      >
        <SSVStack style={{ marginBottom: 16 }}>
          {sortTransactions([...account.transactions]).map((transaction) => (
            <SSVStack gap="xs" key={transaction.id}>
              <SSSeparator color="grayDark" />
              <SSTransactionCard
                btcPrice={btcPrice}
                fiatCurrency={fiatCurrency}
                transaction={transaction}
                blockHeight={blockchainHeight}
                link={`/account/${account.name}/transaction/${transaction.id}`}
              />
            </SSVStack>
          ))}
        </SSVStack>
      </ScrollView>
=======
        </SSHStack>
      </SSHStack>
      {showChart ? (
        <View style={{ flex: 1 }}>
          <SSBalanceChart data={chartData} />
        </View>
      ) : (
        <ScrollView
          refreshControl={
            <RefreshControl
              refreshing={refreshing}
              onRefresh={handleOnRefresh}
              colors={[Colors.gray[900]]}
              progressBackgroundColor={Colors.white}
            />
          }
        >
          <SSVStack style={{ marginBottom: 16 }}>
            {sortTransactions([...account.transactions]).map((transaction) => (
              <SSVStack gap="xs" key={transaction.id}>
                <SSSeparator color="grayDark" />
                <SSTransactionCard
                  transaction={transaction}
                  blockHeight={blockchainHeight}
                />
              </SSVStack>
            ))}
          </SSVStack>
        </ScrollView>
      )}
>>>>>>> 11188317
    </SSMainLayout>
  )
}

function ChildAccounts() {
  return (
    <SSMainLayout>
      <SSText>Being built...</SSText>
    </SSMainLayout>
  )
}

type SpendableOutputsProps = {
  account: Account
  handleOnRefresh: () => Promise<void>
  setSortDirection: Dispatch<React.SetStateAction<Direction>>
  refreshing: boolean
  sortUtxos: (utxos: Utxo[]) => Utxo[]
}

function SpendableOutputs({
  account,
  handleOnRefresh,
  setSortDirection,
  refreshing,
  sortUtxos
}: SpendableOutputsProps) {
  const router = useRouter()
  const { width, height } = useWindowDimensions()

  const [view, setView] = useState('list')

  const halfHeight = height / 2
  const horizontalPadding = 48
  const GRAPH_HEIGHT = halfHeight
  const GRAPH_WIDTH = width - horizontalPadding

  return (
    <SSMainLayout style={{ paddingTop: 0 }}>
      <SSHStack justifyBetween style={{ paddingVertical: 16 }}>
        <SSIconButton onPress={() => {}}>
          <SSIconRefresh height={22} width={18} />
        </SSIconButton>
        <SSText color="muted">{i18n.t('account.parentAccountActivity')}</SSText>
        <SSHStack>
          {view === 'list' && (
            <SSIconButton
              style={{ paddingVertical: 6, paddingHorizontal: 15 }}
              onPress={() => setView('bubbles')}
            >
              <SSIconBubbles height={16} width={16} />
            </SSIconButton>
          )}
          {view === 'bubbles' && (
            <SSIconButton
              style={{ paddingVertical: 6, paddingHorizontal: 15 }}
              onPress={() => setView('list')}
            >
              <SSIconList height={16} width={16} />
            </SSIconButton>
          )}
          <SSSortDirectionToggle
            onDirectionChanged={(direction) => setSortDirection(direction)}
          />
        </SSHStack>
      </SSHStack>
      {view === 'list' && (
        <ScrollView
          refreshControl={
            <RefreshControl
              refreshing={refreshing}
              onRefresh={handleOnRefresh}
              colors={[Colors.gray[900]]}
              progressBackgroundColor={Colors.white}
            />
          }
        >
          <SSVStack style={{ marginBottom: 16 }}>
            {sortUtxos([...account.utxos]).map((utxo) => (
              <SSVStack gap="xs" key={getUtxoOutpoint(utxo)}>
                <SSSeparator color="grayDark" />
                <SSUtxoCard utxo={utxo} />
              </SSVStack>
            ))}
          </SSVStack>
        </ScrollView>
      )}
      <GestureHandlerRootView style={{ flex: 1 }}>
        {view === 'bubbles' && (
          <SSUtxoBubbles
            utxos={[...account.utxos]}
            canvasSize={{ width: GRAPH_WIDTH, height: GRAPH_HEIGHT }}
            inputs={[]}
            onPress={({ txid, vout }: Utxo) =>
              router.navigate(
                `/account/${account.name}/transaction/${txid}/utxo/${vout}`
              )
            }
          />
        )}
      </GestureHandlerRootView>
    </SSMainLayout>
  )
}

function SatsInMempool() {
  return (
    <SSMainLayout>
      <SSText>Being built...</SSText>
    </SSMainLayout>
  )
}

export default function AccountView() {
  const router = useRouter()
  const { id } = useLocalSearchParams<AccountSearchParams>()
  const { width } = useWindowDimensions()

  const [account, loadWalletFromDescriptor, syncWallet, updateAccount] =
    useAccountsStore(
      useShallow((state) => [
        state.accounts.find((account) => account.name === id),
        state.loadWalletFromDescriptor,
        state.syncWallet,
        state.updateAccount
      ])
    )
  const [fiatCurrency, satsToFiat] = usePriceStore(
    useShallow((state) => [state.fiatCurrency, state.satsToFiat])
  )
  const [network, getBlockchainHeight] = useBlockchainStore(
    useShallow((state) => [state.network, state.getBlockchainHeight])
  )
  const clearTransaction = useTransactionBuilderStore(
    (state) => state.clearTransaction
  )

  const [refreshing, setRefreshing] = useState(false)
  const [sortDirectionTransactions, setSortDirectionTransactions] =
    useState<Direction>('desc')
  const [sortDirectionUtxos, setSortDirectionUtxos] =
    useState<Direction>('desc')
  const [blockchainHeight, setBlockchainHeight] = useState<number>(0)

  const tabs = [
    { key: 'totalTransactions' },
    { key: 'childAccounts' },
    { key: 'spendableOutputs' },
    { key: 'satsInMempool' }
  ]
  const [tabIndex, setTabIndex] = useState(0)

  useEffect(() => {
    ;(async () => {
      try {
        if (account) await refresh()
      } catch (_err) {
        //
      }
    })()

    return () => {}
  }, []) // eslint-disable-line react-hooks/exhaustive-deps

  if (!account) return <Redirect href="/" />

  const renderScene = ({
    route
  }: SceneRendererProps & { route: { key: string } }) => {
    switch (route.key) {
      case 'totalTransactions':
        return (
          <TotalTransactions
            account={account}
            handleOnRefresh={handleOnRefresh}
            setSortDirection={setSortDirectionTransactions}
            refreshing={refreshing}
            sortTransactions={sortTransactions}
            blockchainHeight={blockchainHeight}
          />
        )
      case 'childAccounts':
        return <ChildAccounts />
      case 'spendableOutputs':
        return (
          <SpendableOutputs
            account={account}
            handleOnRefresh={handleOnRefresh}
            setSortDirection={setSortDirectionUtxos}
            refreshing={refreshing}
            sortUtxos={sortUtxos}
          />
        )
      case 'satsInMempool':
        return <SatsInMempool />
      default:
        return null
    }
  }

  function sortTransactions(transactions: Transaction[]) {
    return transactions.sort((transaction1, transaction2) =>
      sortDirectionTransactions === 'asc'
        ? compareTimestamp(transaction1.timestamp, transaction2.timestamp)
        : compareTimestamp(transaction2.timestamp, transaction1.timestamp)
    )
  }

  function sortUtxos(utxos: Utxo[]) {
    return utxos.sort((utxo1, utxo2) =>
      sortDirectionUtxos === 'asc'
        ? compareTimestamp(utxo1.timestamp, utxo2.timestamp)
        : compareTimestamp(utxo2.timestamp, utxo1.timestamp)
    )
  }

  async function refreshBlockchainHeight() {
    const height = await getBlockchainHeight()
    setBlockchainHeight(height)
  }

  async function refreshAccount() {
    if (!account || !account.externalDescriptor || !account.internalDescriptor)
      return

    const [externalDescriptor, internalDescriptor] = await Promise.all([
      new Descriptor().create(account.externalDescriptor, network as Network),
      new Descriptor().create(account.internalDescriptor, network as Network)
    ])

    const wallet = await loadWalletFromDescriptor(
      externalDescriptor,
      internalDescriptor
    )

    const syncedAccount = await syncWallet(wallet, account)
    await updateAccount(syncedAccount)
  }

  async function refresh() {
    await refreshBlockchainHeight()
    await refreshAccount()
  }

  async function handleOnRefresh() {
    setRefreshing(true)
    await refresh()
    setRefreshing(false)
  }

  function navigateToSignAndSend() {
    clearTransaction()
    router.navigate(`/account/${id}/signAndSend/selectUtxoList`)
  }

  const renderTab = () => {
    // TODO: Handle tab indicator | https://reactnavigation.org/docs/tab-view/#renderindicator

    return (
      <SSBackgroundGradient orientation="horizontal">
        <SSHStack
          gap="none"
          style={{ paddingVertical: 8, paddingHorizontal: '5%' }}
        >
          <SSActionButton
            style={{ width: '25%' }}
            onPress={() => setTabIndex(0)}
          >
            <SSVStack gap="none">
              <SSText center size="lg">
                {account.summary.numberOfTransactions}
              </SSText>
              <SSText center color="muted" style={{ lineHeight: 12 }}>
                {i18n.t('accountList.totalTransactions.0')}
                {'\n'}
                {i18n.t('accountList.totalTransactions.1')}
              </SSText>
              {tabIndex === 0 && (
                <View
                  style={{
                    position: 'absolute',
                    width: '100%',
                    height: 2,
                    bottom: -12,
                    alignSelf: 'center',
                    backgroundColor: Colors.white
                  }}
                />
              )}
            </SSVStack>
          </SSActionButton>
          <SSActionButton
            style={{ width: '25%' }}
            onPress={() => setTabIndex(1)}
          >
            <SSVStack gap="none">
              <SSText center size="lg">
                {account.summary.numberOfAddresses}
              </SSText>
              <SSText center color="muted" style={{ lineHeight: 12 }}>
                {i18n.t('accountList.childAccounts.0')}
                {'\n'}
                {i18n.t('accountList.childAccounts.1')}
              </SSText>
              {tabIndex === 1 && (
                <View
                  style={{
                    position: 'absolute',
                    width: '100%',
                    height: 2,
                    bottom: -12,
                    alignSelf: 'center',
                    backgroundColor: Colors.white
                  }}
                />
              )}
            </SSVStack>
          </SSActionButton>
          <SSActionButton
            style={{ width: '25%' }}
            onPress={() => setTabIndex(2)}
          >
            <SSVStack gap="none">
              <SSText center size="lg">
                {account.summary.numberOfUtxos}
              </SSText>
              <SSText center color="muted" style={{ lineHeight: 12 }}>
                {i18n.t('accountList.spendableOutputs.0')}
                {'\n'}
                {i18n.t('accountList.spendableOutputs.1')}
              </SSText>
              {tabIndex === 2 && (
                <View
                  style={{
                    position: 'absolute',
                    width: '100%',
                    height: 2,
                    bottom: -12,
                    alignSelf: 'center',
                    backgroundColor: Colors.white
                  }}
                />
              )}
            </SSVStack>
          </SSActionButton>
          <SSActionButton
            style={{ width: '25%' }}
            onPress={() => setTabIndex(3)}
          >
            <SSVStack gap="none">
              <SSText center size="lg">
                {account.summary.satsInMempool}
              </SSText>
              <SSText center color="muted" style={{ lineHeight: 12 }}>
                {i18n.t('accountList.satsInMempool.0')}
                {'\n'}
                {i18n.t('accountList.satsInMempool.1')}
              </SSText>
              {tabIndex === 3 && (
                <View
                  style={{
                    position: 'absolute',
                    width: '100%',
                    height: 2,
                    bottom: -12,
                    alignSelf: 'center',
                    backgroundColor: Colors.white
                  }}
                />
              )}
            </SSVStack>
          </SSActionButton>
        </SSHStack>
      </SSBackgroundGradient>
    )
  }

  return (
    <>
      <Stack.Screen
        options={{
          headerTitle: () => <SSText uppercase>{id}</SSText>,
          headerBackground: () => (
            <LinearGradient
              style={{
                height: '100%',
                justifyContent: 'center',
                alignItems: 'center'
              }}
              colors={[Colors.gray[900], Colors.gray[800]]}
              start={{ x: 0.86, y: 1.0 }}
              end={{ x: 0.14, y: 1 }}
            />
          )
        }}
      />
      <SSBackgroundGradient orientation="horizontal">
        <SSVStack itemsCenter gap="none">
          <SSVStack itemsCenter gap="none" style={{ paddingBottom: 12 }}>
            <SSHStack gap="xs" style={{ alignItems: 'baseline' }}>
              <SSText size="7xl" color="white" weight="ultralight">
                {formatNumber(account.summary.balance || 0)}
              </SSText>
              <SSText size="xl" color="muted">
                {i18n.t('bitcoin.sats').toLowerCase()}
              </SSText>
            </SSHStack>
            <SSHStack gap="xs" style={{ alignItems: 'baseline' }}>
              <SSText color="muted">
                {formatNumber(satsToFiat(account.summary.balance || 0), 2)}
              </SSText>
              <SSText size="xs" style={{ color: Colors.gray[500] }}>
                {fiatCurrency}
              </SSText>
            </SSHStack>
          </SSVStack>
          <SSVStack gap="none">
            <SSSeparator
              color="gradient"
              colors={[Colors.gray[600], Colors.gray[850]]}
            />
            <SSHStack
              justifyEvenly
              gap="none"
              style={{ backgroundColor: 'rgba(255, 255, 255, 0.03)' }}
            >
              <SSActionButton
                onPress={() => navigateToSignAndSend()}
                style={{
                  width: '40%',
                  borderRightWidth: 1,
                  borderRightColor: Colors.gray[600]
                }}
              >
                <SSText uppercase>{i18n.t('account.signAndSend')}</SSText>
              </SSActionButton>
              <SSActionButton
                onPress={() => router.navigate(`/account/${id}/camera`)}
                style={{ width: '20%' }}
              >
                <SSIconCamera height={13} width={18} />
              </SSActionButton>
              <SSActionButton
                onPress={() => router.navigate(`/account/${id}/newInvoice`)}
                style={{
                  width: '40%',
                  borderLeftWidth: 1,
                  borderLeftColor: Colors.gray[600]
                }}
              >
                <SSText uppercase>{i18n.t('account.newInvoice')}</SSText>
              </SSActionButton>
            </SSHStack>
            <SSSeparator
              color="gradient"
              colors={[Colors.gray[600], Colors.gray[850]]}
            />
          </SSVStack>
        </SSVStack>
      </SSBackgroundGradient>
      <TabView
        swipeEnabled={false}
        navigationState={{ index: tabIndex, routes: tabs }}
        renderScene={renderScene}
        renderTabBar={renderTab}
        onIndexChange={setTabIndex}
        initialLayout={{ width }}
      />
    </>
  )
}<|MERGE_RESOLUTION|>--- conflicted
+++ resolved
@@ -68,7 +68,7 @@
   sortTransactions,
   blockchainHeight
 }: TotalTransactionsProps) {
-<<<<<<< HEAD
+
   const [btcPrice, fiatCurrency, fetchPrices] = usePriceStore(
     useShallow((state) => [
       state.btcPrice,
@@ -78,7 +78,7 @@
   )
 
   fetchPrices()
-=======
+
   const [showChart, setShowChart] = useState<boolean>(false)
 
   const chartData: BalanceChartData[] = useMemo(() => {
@@ -136,7 +136,6 @@
   const handleToggleChart = () => {
     setShowChart((prev) => !prev)
   }
->>>>>>> 11188317
 
   return (
     <SSMainLayout style={{ paddingTop: 0 }}>
@@ -160,25 +159,6 @@
           <SSSortDirectionToggle
             onDirectionChanged={(direction) => setSortDirection(direction)}
           />
-<<<<<<< HEAD
-        }
-      >
-        <SSVStack style={{ marginBottom: 16 }}>
-          {sortTransactions([...account.transactions]).map((transaction) => (
-            <SSVStack gap="xs" key={transaction.id}>
-              <SSSeparator color="grayDark" />
-              <SSTransactionCard
-                btcPrice={btcPrice}
-                fiatCurrency={fiatCurrency}
-                transaction={transaction}
-                blockHeight={blockchainHeight}
-                link={`/account/${account.name}/transaction/${transaction.id}`}
-              />
-            </SSVStack>
-          ))}
-        </SSVStack>
-      </ScrollView>
-=======
         </SSHStack>
       </SSHStack>
       {showChart ? (
@@ -201,15 +181,17 @@
               <SSVStack gap="xs" key={transaction.id}>
                 <SSSeparator color="grayDark" />
                 <SSTransactionCard
+                  btcPrice={btcPrice}
+                  fiatCurrency={fiatCurrency}
                   transaction={transaction}
                   blockHeight={blockchainHeight}
+                  link={`/account/${account.name}/transaction/${transaction.id}`}
                 />
               </SSVStack>
             ))}
           </SSVStack>
         </ScrollView>
       )}
->>>>>>> 11188317
     </SSMainLayout>
   )
 }
