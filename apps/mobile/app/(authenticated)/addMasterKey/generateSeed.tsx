--- conflicted
+++ resolved
@@ -85,27 +85,16 @@
                 </SSSeedLayout>
               )}
             </SSFormLayout.Item>
-<<<<<<< HEAD
             {policyType === 'single' && (
               <SSFormLayout.Item>
                 <SSFormLayout.Label
-                  label={`${i18n.t('bitcoin.passphrase')} (${i18n.t('common.optional')})`}
+                  label={`${t('bitcoin.passphrase')} (${t('common.optional')})`}
                 />
                 <SSTextInput
                   onChangeText={(text) => handleUpdatePassphrase(text)}
                 />
               </SSFormLayout.Item>
             )}
-=======
-            <SSFormLayout.Item>
-              <SSFormLayout.Label
-                label={`${t('bitcoin.passphrase')} (${t('common.optional')})`}
-              />
-              <SSTextInput
-                onChangeText={(text) => handleUpdatePassphrase(text)}
-              />
-            </SSFormLayout.Item>
->>>>>>> b43c5e9e
             <SSFormLayout.Item>
               <SSHStack justifyBetween>
                 <SSChecksumStatus valid={checksumValid} />
