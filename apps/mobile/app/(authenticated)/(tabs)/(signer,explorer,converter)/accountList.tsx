import { FlashList } from '@shopify/flash-list'
import { Stack, useFocusEffect, useRouter } from 'expo-router'
import { useEffect, useMemo, useState } from 'react'
import { ScrollView, useWindowDimensions, View } from 'react-native'
import { TouchableOpacity } from 'react-native-gesture-handler'
import { TabView } from 'react-native-tab-view'
import { toast } from 'sonner-native'
import { useShallow } from 'zustand/react/shallow'

import {
  SSIconBlackIndicator,
  SSIconGreenIndicator,
  SSIconYellowIndicator
} from '@/components/icons'
import SSAccountCard from '@/components/SSAccountCard'
import SSActionButton from '@/components/SSActionButton'
import SSButton from '@/components/SSButton'
import SSSeparator from '@/components/SSSeparator'
import SSText from '@/components/SSText'
import { DEFAULT_PIN, PIN_KEY, SALT_KEY } from '@/config/auth'
import useAccountBuilderFinish from '@/hooks/useAccountBuilderFinish'
import useNostrSync from '@/hooks/useNostrSync'
import useSyncAccountWithAddress from '@/hooks/useSyncAccountWithAddress'
import useSyncAccountWithWallet from '@/hooks/useSyncAccountWithWallet'
import useVerifyConnection from '@/hooks/useVerifyConnection'
import SSHStack from '@/layouts/SSHStack'
import SSMainLayout from '@/layouts/SSMainLayout'
import SSVStack from '@/layouts/SSVStack'
import { t } from '@/locales'
import { getItem, setItem } from '@/storage/encrypted'
import { useAccountBuilderStore } from '@/store/accountBuilder'
import { useAccountsStore } from '@/store/accounts'
import { useBlockchainStore } from '@/store/blockchain'
import { usePriceStore } from '@/store/price'
import { useWalletsStore } from '@/store/wallets'
import { Colors } from '@/styles'
import { type Network } from '@/types/settings/blockchain'
import { generateSalt, pbkdf2Encrypt } from '@/utils/crypto'
import {
  sampleMultiAddressTether,
  sampleSalvadorAddress,
  sampleSegwitAddress,
  sampleSignetAddress,
  sampleSignetWalletSeed,
  sampleSignetXpub,
  sampleSignetXpubFingerprint,
  sampleTestnet4Address
} from '@/utils/samples'

// Helper function to map local Network type to bdk-rn Network enum
function mapNetworkToBdkNetwork(network: 'bitcoin' | 'testnet' | 'signet') {
  const { Network } = require('bdk-rn/lib/lib/enums')
  switch (network) {
    case 'bitcoin':
      return Network.Bitcoin
    case 'testnet':
      return Network.Testnet
    case 'signet':
      return Network.Signet
    default:
      return Network.Bitcoin
  }
}

export default function AccountList() {
  const router = useRouter()
  const { width } = useWindowDimensions()

  const [network, setSelectedNetwork, connectionMode, mempoolUrl] =
    useBlockchainStore(
      useShallow((state) => [
        state.selectedNetwork,
        state.setSelectedNetwork,
        state.configs[state.selectedNetwork].config.connectionMode,
        state.configsMempool['bitcoin']
      ])
    )
  const [accounts, updateAccount] = useAccountsStore(
    useShallow((state) => [state.accounts, state.updateAccount])
  )
  const [
    clearAccount,
    getAccountData,
    setFingerprint,
    setName,
    setScriptVersion,
    setExternalDescriptor,
    setExtendedPublicKey,
    setCreationType,
    setMnemonic,
    setMnemonicWordCount,
    setKeyCount,
    setKeysRequired,
    setPolicyType,
    setKey,
    setNetwork
  ] = useAccountBuilderStore(
    useShallow((state) => [
      state.clearAccount,
      state.getAccountData,
      state.setFingerprint,
      state.setName,
      state.setScriptVersion,
      state.setExternalDescriptor,
      state.setExtendedPublicKey,
      state.setCreationType,
      state.setMnemonic,
      state.setMnemonicWordCount,
      state.setKeyCount,
      state.setKeysRequired,
      state.setPolicyType,
      state.setKey,
      state.setNetwork
    ])
  )
  const fetchPrices = usePriceStore((state) => state.fetchPrices)
  const [wallets, addresses] = useWalletsStore(
    useShallow((state) => [state.wallets, state.addresses])
  )
  const { syncAccountWithWallet } = useSyncAccountWithWallet()
  const { syncAccountWithAddress } = useSyncAccountWithAddress()
  const { accountBuilderFinish } = useAccountBuilderFinish()
  const { cleanupSubscriptions } = useNostrSync()

  type SampleWallet =
    | 'segwit'
    | 'legacy'
    | 'watchonlyXpub'
    | 'watchonlyAddress'
    | 'watchonlySalvador'
    | 'watchonlySegwit'
    | 'watchonlyTestnet4'
    | 'watchonlyTether'
  const [loadingWallet, setLoadingWallet] = useState<SampleWallet>()

  const tabs = [{ key: 'bitcoin' }, { key: 'testnet' }, { key: 'signet' }]
  const [tabIndex, setTabIndex] = useState(() => {
    const index = tabs.findIndex((tab) => tab.key === network)
    return index > 0 ? index : 0
  })

  const filteredAccounts = useMemo(() => {
    return accounts.filter((acc) => acc.network === tabs[tabIndex].key)
  }, [accounts, tabIndex]) // eslint-disable-line react-hooks/exhaustive-deps

  const [connectionState, connectionString, isPrivateConnection] =
    useVerifyConnection()

  useEffect(() => {
    const currentNetwork = tabs[tabIndex].key as Network
    if (currentNetwork !== network) {
      setSelectedNetwork(currentNetwork)
    }
  }, [tabIndex]) // eslint-disable-line react-hooks/exhaustive-deps

  useEffect(() => {
    syncAccounts()
  }, [network]) // eslint-disable-line react-hooks/exhaustive-deps

  useEffect(() => {
    if (connectionMode === 'auto') fetchPrices(mempoolUrl)
  }, [connectionMode, fetchPrices, mempoolUrl])

  useFocusEffect(() => {
    cleanupSubscriptions()
  })

  function handleOnNavigateToAddAccount() {
    clearAccount()
    router.navigate('/account/add')
  }

  function handleGoToAccount(accountId: string) {
    router.navigate(`/account/${accountId}`)
  }

  async function syncAccounts() {
    for (const account of accounts) {
      if (account.network !== tabs[tabIndex].key) continue

      const isImportAddress = account.keys[0].creationType === 'importAddress'

      if (isImportAddress && !addresses[account.id]) continue
      if (!isImportAddress && !wallets[account.id]) continue

      if (connectionMode === 'auto' && account.syncStatus !== 'syncing') {
        const updatedAccount =
          account.policyType === 'watchonly' &&
          account.keys[0].creationType === 'importAddress'
            ? await syncAccountWithAddress(account)
            : await syncAccountWithWallet(account, wallets[account.id]!)
        updateAccount(updatedAccount)
      }
    }
    // TO DO: Try Promise.all() method instead Sequential one.
  }

  async function loadSampleWallet(type: SampleWallet) {
    setLoadingWallet(type)

    try {
      // Check if PIN is available, if not set a default one
      const pin = await getItem(PIN_KEY)
      if (!pin) {
        const salt = await generateSalt()
        const encryptedPin = await pbkdf2Encrypt(DEFAULT_PIN, salt)
        await setItem(PIN_KEY, encryptedPin)
        await setItem(SALT_KEY, salt)
      }

      // Verify PIN is accessible
      const verifyPin = await getItem(PIN_KEY)
      if (!verifyPin) {
        throw new Error('Failed to set or retrieve PIN')
      }

      setName(`Sample Wallet (${type})`)
      setKeyCount(1)
      setKeysRequired(1)

<<<<<<< HEAD
      // Ensure we're using the current tab's network
      const currentNetwork = tabs[tabIndex].key as Network

      // Map to BDK network enum
      const bdkNetwork = mapNetworkToBdkNetwork(currentNetwork)

      // Set the network for the account builder
=======
      const currentNetwork = tabs[tabIndex].key as Network

      const bdkNetwork = mapNetworkToBdkNetwork(currentNetwork)

>>>>>>> c43d764a
      setNetwork(currentNetwork)

      // Also ensure the global blockchain network is set correctly
      if (currentNetwork !== network) {
        setSelectedNetwork(currentNetwork)
      }

      let _sampleAddress

      switch (type) {
        case 'segwit': {
          // Validate the sample seed
          const seedWords = sampleSignetWalletSeed.split(' ')
          if (seedWords.length !== 12) {
            throw new Error('Invalid sample seed: must be 12 words')
          }

          // Generate fingerprint and extended public key from mnemonic
          try {
            const { getFingerprint, getExtendedPublicKeyFromMnemonic } =
              await import('@/api/bdk')
            const fingerprint = await getFingerprint(
              sampleSignetWalletSeed,
              '',
              bdkNetwork
            )
            const extendedPublicKey = await getExtendedPublicKeyFromMnemonic(
              sampleSignetWalletSeed,
              '',
              bdkNetwork,
              'P2WPKH'
            )

            // Set the fingerprint and extended public key
            setFingerprint(fingerprint)
            setExtendedPublicKey(extendedPublicKey)

            // Additional validation
            if (!fingerprint || fingerprint.length === 0) {
              throw new Error('Generated fingerprint is empty or invalid')
            }
            if (!extendedPublicKey || extendedPublicKey.length === 0) {
              throw new Error(
                'Generated extended public key is empty or invalid'
              )
            }
          } catch (error) {
            throw new Error(
              `Failed to process mnemonic: ${(error as Error).message}`
            )
          }

          setScriptVersion('P2WPKH')
          setPolicyType('singlesig')
          setCreationType('importMnemonic')
          setMnemonicWordCount(12)
          setMnemonic(sampleSignetWalletSeed)
          break
        }
        case 'legacy': {
          // Validate the sample seed
          const legacySeedWords = sampleSignetWalletSeed.split(' ')
          if (legacySeedWords.length !== 12) {
            throw new Error('Invalid sample seed: must be 12 words')
          }

          // Generate fingerprint and extended public key from mnemonic
          try {
            const { getFingerprint, getExtendedPublicKeyFromMnemonic } =
              await import('@/api/bdk')
            const fingerprint = await getFingerprint(
              sampleSignetWalletSeed,
              '',
              bdkNetwork
            )
            const extendedPublicKey = await getExtendedPublicKeyFromMnemonic(
              sampleSignetWalletSeed,
              '',
              bdkNetwork,
              'P2PKH'
            )

            // Set the fingerprint and extended public key
            setFingerprint(fingerprint)
            setExtendedPublicKey(extendedPublicKey)

            // Additional validation
            if (!fingerprint || fingerprint.length === 0) {
              throw new Error('Generated fingerprint is empty or invalid')
            }
            if (!extendedPublicKey || extendedPublicKey.length === 0) {
              throw new Error(
                'Generated extended public key is empty or invalid'
              )
            }
          } catch (error) {
            throw new Error(
              `Failed to process mnemonic: ${(error as Error).message}`
            )
          }

          setScriptVersion('P2PKH')
          setPolicyType('singlesig')
          setCreationType('importMnemonic')
          setMnemonicWordCount(12)
          setMnemonic(sampleSignetWalletSeed)
          break
        }
        case 'watchonlyXpub':
          setScriptVersion('P2PKH')
          setPolicyType('watchonly')
          setCreationType('importExtendedPub')
          setExtendedPublicKey(sampleSignetXpub)
          setFingerprint(sampleSignetXpubFingerprint)
          break
        case 'watchonlyAddress':
          _sampleAddress = sampleSignetAddress
          setPolicyType('watchonly')
          setCreationType('importAddress')
          setExternalDescriptor(`addr(${sampleSignetAddress})`)
          break
        case 'watchonlySalvador':
          _sampleAddress = sampleSalvadorAddress
          setPolicyType('watchonly')
          setCreationType('importAddress')
          setExternalDescriptor(`addr(${sampleSalvadorAddress})`)
          break
        case 'watchonlySegwit':
          _sampleAddress = sampleSegwitAddress
          setPolicyType('watchonly')
          setCreationType('importAddress')
          setExternalDescriptor(`addr(${sampleSegwitAddress})`)
          break
        case 'watchonlyTestnet4':
          _sampleAddress = sampleTestnet4Address
          setPolicyType('watchonly')
          setCreationType('importAddress')
          setExternalDescriptor(`addr(${sampleTestnet4Address})`)
          break
        case 'watchonlyTether':
          setPolicyType('watchonly')
          setCreationType('importAddress')
          sampleMultiAddressTether.forEach((address, index) => {
            setExternalDescriptor(`addr(${address})`)
            setKey(index)
          })
      }

      if (type !== 'watchonlyTether') setKey(0)

      const account = getAccountData()

      // Validate account data structure
      if (
        !account.name ||
        !account.network ||
        !account.policyType ||
        account.keys.length === 0
      ) {
        throw new Error('Invalid account data structure')
      }

      if (
        account.keys[0].creationType === 'importMnemonic' &&
        !account.keys[0].secret
      ) {
        throw new Error('Mnemonic secret not properly set')
      }

      // Additional validation for mnemonic-based wallets
      if (['segwit', 'legacy'].includes(type)) {
        const key = account.keys[0]
        if (
          !key.secret ||
          typeof key.secret !== 'object' ||
          !key.secret.mnemonic
        ) {
          throw new Error('Mnemonic not properly set in account key')
        }
        if (!key.scriptVersion) {
          throw new Error('Script version not properly set')
        }
      }

      // Add timeout to prevent hanging
      const timeoutPromise = new Promise<never>((_, reject) => {
        setTimeout(
          () => reject(new Error('Wallet creation timed out after 30 seconds')),
          30000
        )
      })

      const data = await Promise.race([
        accountBuilderFinish(account),
        timeoutPromise
      ])

      if (!data) {
        toast.error('Failed to create sample wallet')
        return
      }
      try {
        if (connectionMode === 'auto') {
          const updatedAccount = ['segwit', 'legacy', 'watchonlyXpub'].includes(
            type
          )
            ? await syncAccountWithWallet(
                data.accountWithEncryptedSecret,
                data.wallet!
              )
            : await syncAccountWithAddress(data.accountWithEncryptedSecret)
          updateAccount(updatedAccount)
          toast.success('Sample wallet created successfully!')
        } else {
          toast.success('Sample wallet created successfully!')
        }
      } catch (error) {
        toast.error(`Sync failed: ${(error as Error).message}`)
      }
    } catch (error) {
      toast.error((error as Error).message)
    } finally {
      clearAccount()
      setLoadingWallet(undefined)
    }
  }

  const renderTab = () => {
    return (
      <SSHStack
        gap="none"
        justifyEvenly
        style={{
          paddingVertical: 0,
          borderBottomWidth: 1,
          borderBottomColor: Colors.gray[800]
        }}
      >
        {tabs.map((tab, index) => (
          <SSActionButton
            key={tab.key}
            style={{ width: '30%', height: 48 }}
            onPress={() => setTabIndex(index)}
          >
            <SSVStack gap="none">
              <SSText
                center
                uppercase
                style={{ lineHeight: 20, letterSpacing: 3 }}
              >
                {tab.key}
              </SSText>
              {tabIndex === index && (
                <View
                  style={{
                    position: 'absolute',
                    width: '100%',
                    height: 1,
                    bottom: -15,
                    alignSelf: 'center',
                    backgroundColor: Colors.white
                  }}
                />
              )}
            </SSVStack>
          </SSActionButton>
        ))}
      </SSHStack>
    )
  }

  const renderSamplewallets = () => {
    switch (network) {
      case 'bitcoin':
        return (
          <SSVStack
            itemsCenter
            style={{
              marginTop: 48,
              paddingVertical: 32
            }}
          >
            <SSText color="muted" uppercase>
              {t('accounts.samples')}
            </SSText>
            <SSButton
              label={t('account.load.sample.bitcoin.address.salvador')}
              variant="subtle"
              onPress={() => loadSampleWallet('watchonlySalvador')}
              loading={loadingWallet === 'watchonlySalvador'}
            />
            <SSButton
              label={t('account.load.sample.bitcoin.address.segwit')}
              variant="subtle"
              onPress={() => loadSampleWallet('watchonlySegwit')}
              loading={loadingWallet === 'watchonlySegwit'}
            />
            <SSButton
              label={t('account.load.sample.bitcoin.address.tether')}
              variant="subtle"
              onPress={() => loadSampleWallet('watchonlyTether')}
              loading={loadingWallet === 'watchonlyTether'}
            />
          </SSVStack>
        )
      case 'testnet':
        return (
          <SSVStack
            itemsCenter
            style={{
              marginTop: 48,
              paddingVertical: 32
            }}
          >
            <SSText color="muted" uppercase>
              {t('accounts.samples')}
            </SSText>
            <SSButton
              label={t('account.load.sample.testnet.address')}
              variant="subtle"
              onPress={() => loadSampleWallet('watchonlyTestnet4')}
              loading={loadingWallet === 'watchonlyTestnet4'}
            />
          </SSVStack>
        )
      case 'signet':
        return (
          <SSVStack
            itemsCenter
            style={{
              marginTop: 48,
              paddingVertical: 32
            }}
          >
            <SSText color="muted" uppercase>
              {t('accounts.samples')}
            </SSText>
            <SSButton
              label={t('account.load.sample.signet.segwit')}
              variant="subtle"
              onPress={() => loadSampleWallet('segwit')}
              loading={loadingWallet === 'segwit'}
            />
            <SSButton
              label={t('account.load.sample.signet.legacy')}
              variant="subtle"
              onPress={() => loadSampleWallet('legacy')}
              loading={loadingWallet === 'legacy'}
            />
            <SSButton
              label={t('account.load.sample.signet.xpub')}
              variant="subtle"
              onPress={() => loadSampleWallet('watchonlyXpub')}
              loading={loadingWallet === 'watchonlyXpub'}
            />
            <SSButton
              label={t('account.load.sample.signet.address')}
              variant="subtle"
              onPress={() => loadSampleWallet('watchonlyAddress')}
              loading={loadingWallet === 'watchonlyAddress'}
            />
          </SSVStack>
        )
    }
  }

  return (
    <>
      <Stack.Screen
        options={{
          headerTitle: () => (
            <SSText uppercase style={{ letterSpacing: 1 }}>
              {t('app.name')}
            </SSText>
          )
        }}
      />
      <TouchableOpacity
        onPress={() => router.navigate('/settings/network/server')}
      >
        <SSHStack
          style={{ justifyContent: 'center', gap: 0, marginBottom: 24 }}
        >
          {connectionState ? (
            isPrivateConnection ? (
              <SSIconYellowIndicator height={24} width={24} />
            ) : (
              <SSIconGreenIndicator height={24} width={24} />
            )
          ) : (
            <SSIconBlackIndicator height={24} width={24} />
          )}
          <SSText
            size="xxs"
            uppercase
            style={{
              color: connectionState ? Colors.gray['200'] : Colors.gray['450']
            }}
          >
            {connectionString}
          </SSText>
        </SSHStack>
      </TouchableOpacity>
      <SSHStack style={{ paddingHorizontal: '5%' }}>
        <View style={{ flex: 1 }}>
          <SSButton
            label={t('account.add')}
            style={{
              borderTopWidth: 1,
              borderTopColor: '#303030',
              borderBottomWidth: 1,
              borderBottomColor: '#222222',
              borderRadius: 0
            }}
            onPress={handleOnNavigateToAddAccount}
            variant="gradient"
            gradientType="special"
          />
        </View>
      </SSHStack>
      <SSMainLayout style={{ paddingTop: 32, paddingHorizontal: '5%' }}>
        <TabView
          swipeEnabled={false}
          navigationState={{ index: tabIndex, routes: tabs }}
          renderScene={() => (
            <ScrollView
              style={{ marginTop: 16 }}
              showsVerticalScrollIndicator={false}
            >
              <FlashList
                data={filteredAccounts}
                renderItem={({ item }) => (
                  <SSVStack>
                    <SSAccountCard
                      account={item}
                      onPress={() => handleGoToAccount(item.id)}
                    />
                  </SSVStack>
                )}
                estimatedItemSize={20}
                ItemSeparatorComponent={() => (
                  <SSSeparator
                    style={{ marginVertical: 16 }}
                    color="gradient"
                  />
                )}
                ListEmptyComponent={
                  <SSVStack
                    itemsCenter
                    style={{ paddingTop: 32, paddingBottom: 32 }}
                  >
                    <SSText uppercase>{t('accounts.empty')}</SSText>
                  </SSVStack>
                }
                showsVerticalScrollIndicator={false}
              />
              {renderSamplewallets()}
            </ScrollView>
          )}
          onIndexChange={setTabIndex}
          initialLayout={{ width }}
          renderTabBar={renderTab}
        />
      </SSMainLayout>
    </>
  )
}<|MERGE_RESOLUTION|>--- conflicted
+++ resolved
@@ -218,20 +218,10 @@
       setKeyCount(1)
       setKeysRequired(1)
 
-<<<<<<< HEAD
-      // Ensure we're using the current tab's network
       const currentNetwork = tabs[tabIndex].key as Network
 
-      // Map to BDK network enum
       const bdkNetwork = mapNetworkToBdkNetwork(currentNetwork)
 
-      // Set the network for the account builder
-=======
-      const currentNetwork = tabs[tabIndex].key as Network
-
-      const bdkNetwork = mapNetworkToBdkNetwork(currentNetwork)
-
->>>>>>> c43d764a
       setNetwork(currentNetwork)
 
       // Also ensure the global blockchain network is set correctly
