--- conflicted
+++ resolved
@@ -28,32 +28,6 @@
 
   const { syncAccountWithWallet } = useSyncAccountWithWallet()
 
-  // Safely convert lastSyncedAt to Date object
-  const getLastSyncedDate = (): Date | null => {
-    if (!account?.lastSyncedAt) return null
-
-    try {
-      // If it's already a Date object, return it
-      if (account.lastSyncedAt instanceof Date) {
-        return account.lastSyncedAt
-      }
-
-      // If it's a string or number, try to create a Date
-      const date = new Date(account.lastSyncedAt)
-
-      // Check if the date is valid
-      if (isNaN(date.getTime())) {
-        // Invalid lastSyncedAt value
-        return null
-      }
-
-      return date
-    } catch (_error) {
-      // Error parsing lastSyncedAt
-      return null
-    }
-  }
-
   const goToNextStep = async () => {
     // TODO: add internal change address as an output
 
@@ -74,11 +48,7 @@
     goToNextStep()
   }
 
-<<<<<<< HEAD
-  const lastSyncedDate = getLastSyncedDate()
-=======
   const lastSyncedDate = account?.lastSyncedAt || null
->>>>>>> c43d764a
 
   return (
     <>
