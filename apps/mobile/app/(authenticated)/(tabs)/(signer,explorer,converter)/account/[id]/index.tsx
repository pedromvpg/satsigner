import { FlashList } from '@shopify/flash-list'
import { type Network } from 'bdk-rn/lib/lib/enums'
import {
  Redirect,
  router,
  Stack,
  useLocalSearchParams,
  useRouter
} from 'expo-router'
import {
  type Dispatch,
  useCallback,
  useEffect,
  useMemo,
  useRef,
  useState
} from 'react'
import {
  ActivityIndicator,
  Animated,
  Dimensions,
  Easing,
  RefreshControl,
  ScrollView,
  StyleSheet,
  TouchableOpacity,
  useWindowDimensions,
  View
} from 'react-native'
import { type SceneRendererProps, TabView } from 'react-native-tab-view'
import { toast } from 'sonner-native'
import { useShallow } from 'zustand/react/shallow'

import { getLastUnusedAddressFromWallet, getWalletAddresses } from '@/api/bdk'
import {
  SSIconBlackIndicator,
  SSIconBubbles,
  SSIconCamera,
  SSIconChartSettings,
  SSIconCollapse,
  SSIconExpand,
  SSIconEyeOn,
  SSIconGreenIndicator,
  SSIconHistoryChart,
  SSIconKeys,
  SSIconList,
  SSIconMenu,
  SSIconRefresh,
  SSIconYellowIndicator
} from '@/components/icons'
import SSActionButton from '@/components/SSActionButton'
import SSAddressDisplay from '@/components/SSAddressDisplay'
import SSBalanceChangeBar from '@/components/SSBalanceChangeBar'
import SSBubbleChart from '@/components/SSBubbleChart'
import SSButton from '@/components/SSButton'
import SSHistoryChart from '@/components/SSHistoryChart'
import SSIconButton from '@/components/SSIconButton'
import SSSeparator from '@/components/SSSeparator'
import SSSortDirectionToggle from '@/components/SSSortDirectionToggle'
import SSStyledSatText from '@/components/SSStyledSatText'
import SSText from '@/components/SSText'
import SSTransactionCard from '@/components/SSTransactionCard'
import SSUtxoCard from '@/components/SSUtxoCard'
import useGetAccountAddress from '@/hooks/useGetAccountAddress'
import useGetAccountWallet from '@/hooks/useGetAccountWallet'
import useNostrSync from '@/hooks/useNostrSync'
import useSyncAccountWithAddress from '@/hooks/useSyncAccountWithAddress'
import useSyncAccountWithWallet from '@/hooks/useSyncAccountWithWallet'
import useVerifyConnection from '@/hooks/useVerifyConnection'
import SSHStack from '@/layouts/SSHStack'
import SSMainLayout from '@/layouts/SSMainLayout'
import SSVStack from '@/layouts/SSVStack'
import { t } from '@/locales'
import { useAccountsStore } from '@/store/accounts'
import { useBlockchainStore } from '@/store/blockchain'
import { usePriceStore } from '@/store/price'
import { useSettingsStore } from '@/store/settings'
import { useTransactionBuilderStore } from '@/store/transactionBuilder'
import { Colors } from '@/styles'
import { type Direction } from '@/types/logic/sort'
import { type Account } from '@/types/models/Account'
import { type Address } from '@/types/models/Address'
import { type Utxo } from '@/types/models/Utxo'
import { type AccountSearchParams } from '@/types/navigation/searchParams'
import { formatAddress, formatNumber } from '@/utils/format'
import { parseAccountAddressesDetails } from '@/utils/parse'
import { compareTimestamp, sortTransactions } from '@/utils/sort'
import { getUtxoOutpoint } from '@/utils/utxo'

type TotalTransactionsProps = {
  account: Account
  handleOnRefresh: () => Promise<void>
  handleOnExpand: (state: boolean) => Promise<void>
  expand: boolean
  setSortDirection: Dispatch<React.SetStateAction<Direction>>
  refreshing: boolean
  sortDirection: Direction
  blockchainHeight: number
}

function TotalTransactions({
  account,
  handleOnRefresh,
  handleOnExpand,
  expand,
  setSortDirection,
  refreshing,
  blockchainHeight,
  sortDirection
}: TotalTransactionsProps) {
  const router = useRouter()

  const [btcPrice, fiatCurrency] = usePriceStore(
    useShallow((state) => [state.btcPrice, state.fiatCurrency])
  )

  const sortedTransactions = useMemo(() => {
    return sortTransactions([...account.transactions], sortDirection)
  }, [account.transactions, sortDirection])

  const chartTransactions = useMemo(() => {
    return sortTransactions([...account.transactions], 'desc')
  }, [account.transactions])

  const transactionBalances = useMemo(() => {
    let balance = 0
    const balances = sortedTransactions.map((tx) => {
      const received = tx.received || 0
      const sent = tx.sent || 0
      balance = balance + received - sent
      return balance
    })

    return balances.reverse()
  }, [sortedTransactions])

  const maxBalance = useMemo(() => {
    if (transactionBalances.length === 0) return 0
    return Math.max(...transactionBalances)
  }, [transactionBalances])

  const [showHistoryChart, setShowHistoryChart] = useState<boolean>(false)

  return (
    <SSMainLayout style={{ paddingTop: 0, paddingHorizontal: 0 }}>
      <SSHStack
        justifyBetween
        style={{ paddingVertical: 16, paddingHorizontal: 16 }}
      >
        <SSHStack>
          <SSIconButton onPress={() => handleOnRefresh()}>
            <SSIconRefresh height={18} width={22} />
          </SSIconButton>
          <SSIconButton onPress={() => handleOnExpand(!expand)}>
            {expand ? (
              <SSIconCollapse height={15} width={15} />
            ) : (
              <SSIconExpand height={15} width={16} />
            )}
          </SSIconButton>
          {showHistoryChart && (
            <SSIconButton
              onPress={() => router.navigate(`/settings/features/historyChart`)}
            >
              <SSIconChartSettings width={22} height={18} />
            </SSIconButton>
          )}
        </SSHStack>
        <SSText color="muted">{t('account.parentAccountActivity')}</SSText>
        <SSHStack>
          <SSIconButton onPress={() => setShowHistoryChart((prev) => !prev)}>
            {showHistoryChart ? (
              <SSIconMenu width={18} height={18} />
            ) : (
              <SSIconHistoryChart width={18} height={18} />
            )}
          </SSIconButton>
          <SSSortDirectionToggle
            onDirectionChanged={(direction) => setSortDirection(direction)}
          />
        </SSHStack>
      </SSHStack>
      {showHistoryChart && sortedTransactions.length > 0 ? (
        <View style={{ flex: 1, zIndex: -1 }}>
          <SSHistoryChart
            transactions={chartTransactions}
            utxos={account.utxos}
          />
        </View>
      ) : (
        <SSVStack
          style={{
            flex: 1,
            marginLeft: 16,
            marginRight: 2,
            paddingRight: 14,
            height: 400,
            minHeight: 200
          }}
          gap={expand ? 'sm' : 'md'}
        >
          <FlashList
            data={sortedTransactions.slice().reverse()}
            renderItem={({ item, index }) => (
              <SSVStack gap="none">
                <SSBalanceChangeBar
                  transaction={item}
                  balance={transactionBalances[index]}
                  maxBalance={maxBalance}
                />
                <SSTransactionCard
                  btcPrice={btcPrice}
                  fiatCurrency={fiatCurrency}
                  transaction={item}
                  expand={expand}
                  walletBalance={transactionBalances[index]}
                  blockHeight={blockchainHeight}
                  link={`/account/${account.id}/transaction/${item.id}`}
                />
              </SSVStack>
            )}
            estimatedItemSize={120}
            ListEmptyComponent={
              <SSVStack>
                <SSText>No transactions</SSText>
              </SSVStack>
            }
            keyExtractor={(item) => item.id}
            refreshControl={
              <RefreshControl
                refreshing={refreshing}
                onRefresh={handleOnRefresh}
                colors={[Colors.gray[950]]}
                progressBackgroundColor={Colors.white}
              />
            }
          />
        </SSVStack>
      )}
    </SSMainLayout>
  )
}

type DerivedAddressesProps = {
  account: Account
  setSortDirection: Function
  sortDirection: Direction
  handleOnExpand: (state: boolean) => Promise<void>
  expand: boolean
  setChange: Function
  change: boolean
  perPage?: number
}

const SCREEN_WIDTH = Dimensions.get('window').width
const ADDRESS_LIST_WIDTH = SCREEN_WIDTH * 1.1

function DerivedAddresses({
  account,
  handleOnExpand,
  setChange,
  change,
  expand,
  setSortDirection,
  perPage = 10
}: DerivedAddressesProps) {
  const wallet = useGetAccountWallet(account.id!)
  const network = useBlockchainStore(
    (state) => state.selectedNetwork
  ) as Network
  const updateAccount = useAccountsStore((state) => state.updateAccount)

  const [addressPath, setAddressPath] = useState('')
  const [loadingAddresses, setLoadingAddresses] = useState(false)
  const [addressCount, setAddressCount] = useState(
    Math.max(1, Math.ceil(account.addresses.length / perPage)) * perPage
  )
  const [addresses, setAddresses] = useState([...account.addresses])
  const [_hasLoadMoreAddresses, setHasLoadMoreAddresses] = useState(false)
  const isMultiAddressWatchOnly = useMemo(() => {
    return (
      account.keys.length > 1 &&
      account.keys[0].creationType === 'importAddress'
    )
  }, [account])

  function updateDerivationPath() {
    if (isMultiAddressWatchOnly) return
    if (account.keys[0].derivationPath)
      setAddressPath(`${account.keys[0].derivationPath}/${change ? 1 : 0}`)
  }

  function loadExactAccountAddresses() {
    setAddresses([...account.addresses])
    setAddressCount(account.addresses.length)
  }

  async function refreshAddresses() {
    if (isMultiAddressWatchOnly) {
      loadExactAccountAddresses()
      return
    }

    let addresses = await getWalletAddresses(wallet!, network!, addressCount)
    addresses = parseAccountAddressesDetails({ ...account, addresses })
    setAddresses(addresses.slice(0, addressCount))
    updateAccount({ ...account, addresses })
  }

  async function loadMoreAddresses() {
    if (isMultiAddressWatchOnly) {
      loadExactAccountAddresses()
      return
    }

    setHasLoadMoreAddresses(true)
    const newAddressCount =
      addresses.length < addressCount ? addressCount : addressCount + perPage
    setAddressCount(newAddressCount)
    setLoadingAddresses(true)

    let addrList = await getWalletAddresses(wallet!, network!, newAddressCount)
    addrList = parseAccountAddressesDetails({
      ...account,
      addresses: addrList
    })
    setAddresses(addrList)
    setLoadingAddresses(false)
    updateAccount({ ...account, addresses: addrList })
  }

  async function updateAddresses() {
    if (!wallet) return

    const result = await getLastUnusedAddressFromWallet(wallet!)

    if (!result) return
    const minItems = Math.max(1, Math.ceil(result.index / perPage)) * perPage

    if (minItems <= addressCount) return

    if (account.addresses.length >= addressCount) {
      let newAddresses = await getWalletAddresses(
        wallet!,
        network!,
        addressCount
      )
      newAddresses = parseAccountAddressesDetails({
        ...account,
        addresses: newAddresses
      })
      setAddresses(newAddresses)
      return
    }

    let newAddresses = await getWalletAddresses(wallet!, network!, minItems)
    newAddresses = parseAccountAddressesDetails({
      ...account,
      addresses: newAddresses
    })
    setAddressCount(minItems)
    setAddresses(newAddresses)
    updateAccount({ ...account, addresses: newAddresses })
  }

  useEffect(() => {
    updateDerivationPath()
  }, [change]) // eslint-disable-line react-hooks/exhaustive-deps

  useEffect(() => {
    updateAddresses()
  }, [account]) // eslint-disable-line react-hooks/exhaustive-deps

  const renderItem = useCallback(
    ({ item }: { item: Address }) => (
      <TouchableOpacity
        onPress={() =>
          router.navigate(`/account/${account.id}/address/${item.address}`)
        }
      >
        <SSHStack style={addressListStyles.row}>
          {!isMultiAddressWatchOnly && (
            <SSText
              style={[
                addressListStyles.indexText,
                addressListStyles.columnIndex
              ]}
            >
              {item.index}
            </SSText>
          )}
          <SSText
            style={[
              addressListStyles.addressText,
              addressListStyles.columnAddress
            ]}
          >
            {formatAddress(item.address, 4)}
          </SSText>
          <SSText
            style={[
              addressListStyles.columnLabel,
              { color: item.label ? '#fff' : '#333' }
            ]}
          >
            {item.label || t('transaction.noLabel')}
          </SSText>
          <SSText
            style={[
              addressListStyles.columnTxs,
              { color: item.summary.transactions === 0 ? '#333' : '#fff' }
            ]}
          >
            {item.summary.transactions}
          </SSText>
          <SSText
            style={[
              addressListStyles.columnSats,
              { color: item.summary.balance === 0 ? '#333' : '#fff' }
            ]}
          >
            {item.summary.balance}
          </SSText>
          <SSText
            style={[
              addressListStyles.columnUtxos,
              { color: item.summary.utxos === 0 ? '#333' : '#fff' }
            ]}
          >
            {item.summary.utxos}
          </SSText>
        </SSHStack>
      </TouchableOpacity>
    ),
    [] // eslint-disable-line react-hooks/exhaustive-deps
  )

  return (
    <SSMainLayout style={addressListStyles.container}>
      <SSHStack justifyBetween style={addressListStyles.header}>
        <SSHStack>
          <SSIconButton onPress={refreshAddresses}>
            <SSIconRefresh height={18} width={22} />
          </SSIconButton>
          <SSIconButton onPress={() => handleOnExpand(!expand)}>
            {expand ? (
              <SSIconCollapse height={15} width={15} />
            ) : (
              <SSIconExpand height={15} width={16} />
            )}
          </SSIconButton>
        </SSHStack>
        {!isMultiAddressWatchOnly && (
          <SSHStack gap="sm">
            <SSText color="muted" uppercase>
              {t('receive.path')}
            </SSText>
            <SSText>{addressPath}</SSText>
          </SSHStack>
        )}
        <SSHStack gap="sm" style={{ width: 40, justifyContent: 'flex-end' }}>
          <SSSortDirectionToggle
            onDirectionChanged={() => setSortDirection()}
          />
        </SSHStack>
      </SSHStack>
      {!isMultiAddressWatchOnly && (
        <SSHStack
          gap="md"
          justifyBetween
          style={addressListStyles.receiveChangeContainer}
        >
          {[t('accounts.receive'), t('accounts.change')].map((type, index) => (
            <SSHStack key={type} style={{ flex: 1, justifyContent: 'center' }}>
              <SSButton
                style={{
                  borderColor: change === (index === 1) ? '#fff' : '#333'
                }}
                uppercase
                onPress={() => setChange(index === 1)}
                label={type}
                variant="outline"
              />
            </SSHStack>
          ))}
        </SSHStack>
      )}
      <ScrollView style={{ marginTop: 10 }} horizontal>
        <SSVStack gap="none" style={{ width: ADDRESS_LIST_WIDTH }}>
          <SSHStack style={addressListStyles.headerRow}>
            {!isMultiAddressWatchOnly && (
              <SSText
                style={[
                  addressListStyles.headerText,
                  addressListStyles.columnIndex
                ]}
              >
                {t('address.list.table.index')}
              </SSText>
            )}
            <SSText
              style={[
                addressListStyles.headerText,
                addressListStyles.columnAddress
              ]}
            >
              {t('bitcoin.address')}
            </SSText>
            <SSText
              style={[
                addressListStyles.headerText,
                addressListStyles.columnLabel
              ]}
            >
              {t('common.label')}
            </SSText>
            <SSText
              style={[
                addressListStyles.headerText,
                addressListStyles.columnTxs
              ]}
            >
              {t('address.list.table.tx')}
            </SSText>
            <SSText
              style={[
                addressListStyles.headerText,
                addressListStyles.columnSats
              ]}
            >
              {t('address.list.table.balance')}
            </SSText>
            <SSText
              style={[
                addressListStyles.headerText,
                addressListStyles.columnUtxos
              ]}
            >
              {t('address.list.table.utxo')}
            </SSText>
          </SSHStack>
          <FlashList
            data={addresses?.filter(
              (address) =>
                isMultiAddressWatchOnly ||
                (change
                  ? address.keychain === 'internal'
                  : address.keychain === 'external')
            )}
            renderItem={renderItem}
            estimatedItemSize={150}
            keyExtractor={(item) => {
              return `${item.index || ''}:${item.address}:${item.keychain || ''}`
            }}
            removeClippedSubviews
          />
        </SSVStack>
      </ScrollView>
      {!isMultiAddressWatchOnly && (
        <SSButton
          variant="outline"
          uppercase
          style={{ marginTop: 10 }}
          label={t('address.list.table.loadMore')}
          disabled={loadingAddresses}
          onPress={loadMoreAddresses}
        />
      )}
    </SSMainLayout>
  )
}

type SpendableOutputsProps = {
  account: Account
  handleOnRefresh: () => Promise<void>
  handleOnExpand: (state: boolean) => Promise<void>
  expand: boolean
  setSortDirection: Dispatch<React.SetStateAction<Direction>>
  refreshing: boolean
  sortUtxos: (utxos: Utxo[]) => Utxo[]
}

function SpendableOutputs({
  account,
  handleOnRefresh,
  setSortDirection,
  handleOnExpand,
  expand,
  refreshing,
  sortUtxos
}: SpendableOutputsProps) {
  const router = useRouter()
  const { width, height } = useWindowDimensions()

  const [view, setView] = useState('list')

  const halfHeight = height / 2
  const horizontalPadding = 48
  const GRAPH_HEIGHT = halfHeight
  const GRAPH_WIDTH = width - horizontalPadding

  return (
    <SSMainLayout style={{ paddingTop: 0 }}>
      <SSHStack justifyBetween style={{ paddingVertical: 16 }}>
        <SSHStack>
          <SSIconButton onPress={() => {}}>
            <SSIconRefresh height={18} width={22} />
          </SSIconButton>
          <SSIconButton onPress={() => handleOnExpand(!expand)}>
            {expand ? (
              <SSIconCollapse height={15} width={15} />
            ) : (
              <SSIconExpand height={15} width={16} />
            )}
          </SSIconButton>
        </SSHStack>
        <SSText color="muted">{t('account.parentAccountActivity')}</SSText>
        <SSHStack>
          {view === 'list' && (
            <SSIconButton onPress={() => setView('bubbles')}>
              <SSIconBubbles height={16} width={16} />
            </SSIconButton>
          )}
          {view === 'bubbles' && (
            <SSIconButton onPress={() => setView('list')}>
              <SSIconList height={16} width={16} />
            </SSIconButton>
          )}
          <SSSortDirectionToggle
            onDirectionChanged={(direction) => setSortDirection(direction)}
          />
        </SSHStack>
      </SSHStack>
      {view === 'list' && (
        <ScrollView
          refreshControl={
            <RefreshControl
              refreshing={refreshing}
              onRefresh={handleOnRefresh}
              colors={[Colors.gray[950]]}
              progressBackgroundColor={Colors.white}
            />
          }
        >
          <SSVStack style={{ marginBottom: 16 }}>
            {sortUtxos([...account.utxos]).map((utxo) => (
              <SSVStack gap="xs" key={getUtxoOutpoint(utxo)}>
                <SSSeparator color="grayDark" />
                <SSUtxoCard utxo={utxo} />
              </SSVStack>
            ))}
          </SSVStack>
        </ScrollView>
      )}
      <View style={{ flex: 1 }}>
        {view === 'bubbles' && (
          <SSBubbleChart
            utxos={[...account.utxos]}
            canvasSize={{ width: GRAPH_WIDTH, height: GRAPH_HEIGHT }}
            inputs={[]}
            onPress={({ txid, vout }: Utxo) =>
              router.navigate(
                `/account/${account.id}/transaction/${txid}/utxo/${vout}`
              )
            }
          />
        )}
      </View>
    </SSMainLayout>
  )
}

function SatsInMempool() {
  return (
    <SSMainLayout>
      <SSText>Being built...</SSText>
    </SSMainLayout>
  )
}

export default function AccountView() {
  const router = useRouter()
  const { id } = useLocalSearchParams<AccountSearchParams>()
  const { width } = useWindowDimensions()

  const [updateAccount, account, syncStatus, tasksDone, totalTasks] =
    useAccountsStore(
      useShallow((state) => [
        state.updateAccount,
        state.accounts.find((a) => a.id === id),
        state.accounts.find((a) => a.id === id)?.syncStatus,
        state.accounts.find((a) => a.id === id)?.syncProgress?.tasksDone,
        state.accounts.find((a) => a.id === id)?.syncProgress?.totalTasks
      ])
    )

  const wallet = useGetAccountWallet(id!)
  const watchOnlyWalletAddress = useGetAccountAddress(id!)

  const isMultiAddressWatchOnly = useMemo(() => {
    return (
      account &&
      account.keys.length > 1 &&
      account.keys[0].creationType === 'importAddress'
    )
  }, [account])

  const useZeroPadding = useSettingsStore((state) => state.useZeroPadding)

  const [fiatCurrency, satsToFiat, fetchPrices] = usePriceStore(
    useShallow((state) => [
      state.fiatCurrency,
      state.satsToFiat,
      state.fetchPrices
    ])
  )
  const [getBlockchainHeight, mempoolUrl] = useBlockchainStore(
    useShallow((state) => [
      state.getBlockchainHeight,
      state.configsMempool['bitcoin']
    ])
  )
  const clearTransaction = useTransactionBuilderStore(
    (state) => state.clearTransaction
  )
  const { syncAccountWithWallet } = useSyncAccountWithWallet()
  const { syncAccountWithAddress } = useSyncAccountWithAddress()
  const { nostrSyncSubscriptions } = useNostrSync()

  const [refreshing, setRefreshing] = useState(false)
  const [expand, setExpand] = useState(false)
  const [change, setChange] = useState(false)
  const [sortDirectionTransactions, setSortDirectionTransactions] =
    useState<Direction>('desc')
  const [sortDirectionUtxos, setSortDirectionUtxos] =
    useState<Direction>('desc')
  const [sortDirectionDerivedAddresses, setSortDirectionDerivedAddresses] =
    useState<Direction>('desc')
  const [blockchainHeight, setBlockchainHeight] = useState<number>(0)

  const tabs = [
    { key: 'totalTransactions' },
    { key: 'derivedAddresses' },
    { key: 'spendableOutputs' },
    { key: 'satsInMempool' }
  ]
  const [tabIndex, setTabIndex] = useState(0)
  const animationValue = useRef(new Animated.Value(0)).current
  const gradientHeight = animationValue.interpolate({
    inputRange: [0, 1],
    outputRange: [isMultiAddressWatchOnly ? 100 : 190, 0]
  })

  const [connectionState, connectionString, isPrivateConnection] =
    useVerifyConnection()

  useEffect(() => {
    if (wallet) handleOnRefresh()
  }, []) // eslint-disable-line react-hooks/exhaustive-deps

  if (!account) return <Redirect href="/" />

  const renderScene = ({
    route
  }: SceneRendererProps & { route: { key: string } }) => {
    switch (route.key) {
      case 'totalTransactions':
        return (
          <TotalTransactions
            account={account}
            handleOnRefresh={handleOnRefresh}
            handleOnExpand={handleOnExpand}
            expand={expand}
            setSortDirection={setSortDirectionTransactions}
            refreshing={refreshing}
            sortDirection={sortDirectionTransactions}
            blockchainHeight={blockchainHeight}
          />
        )
      case 'derivedAddresses':
        return (
          <DerivedAddresses
            account={account}
            handleOnExpand={handleOnExpand}
            setChange={setChange}
            expand={expand}
            change={change}
            setSortDirection={setSortDirectionDerivedAddresses}
            sortDirection={sortDirectionDerivedAddresses}
          />
        )
      case 'spendableOutputs':
        return (
          <SpendableOutputs
            account={account}
            handleOnRefresh={handleOnRefresh}
            handleOnExpand={handleOnExpand}
            expand={expand}
            setSortDirection={setSortDirectionUtxos}
            refreshing={refreshing}
            sortUtxos={sortUtxos}
          />
        )
      case 'satsInMempool':
        return <SatsInMempool />
      default:
        return null
    }
  }

  function animateTransition(expandState: boolean) {
    Animated.timing(animationValue, {
      toValue: expandState ? 1 : 0,
      duration: 300,
      easing: Easing.inOut(Easing.ease),
      useNativeDriver: false
    }).start()
  }

  function sortUtxos(utxos: Utxo[]) {
    return utxos.sort((utxo1, utxo2) =>
      sortDirectionUtxos === 'asc'
        ? compareTimestamp(utxo1.timestamp, utxo2.timestamp)
        : compareTimestamp(utxo2.timestamp, utxo1.timestamp)
    )
  }

  async function refreshBlockchainHeight() {
    const height = await getBlockchainHeight()
    setBlockchainHeight(height)
  }

  async function refreshAccount() {
    if (!account) return

    const isImportAddress = account.keys[0].creationType === 'importAddress'

    if (isImportAddress && !watchOnlyWalletAddress) return
    if (!isImportAddress && !wallet) return

    try {
      const updatedAccount = !isImportAddress
        ? await syncAccountWithWallet(account, wallet!)
        : await syncAccountWithAddress(account)
      updateAccount(updatedAccount)
    } catch (error) {
      toast.error((error as Error).message)
    }
  }

  async function refreshAccountLabels() {
    if (!account) return
    if (account.nostr.autoSync) {
      await nostrSyncSubscriptions(account)
    }
  }

  async function handleOnRefresh() {
    setRefreshing(true)
    await fetchPrices(mempoolUrl)
    await refreshBlockchainHeight()
    await refreshAccount()
    await refreshAccountLabels()
    setRefreshing(false)
  }

  async function handleOnExpand(state: boolean) {
    setExpand(state)
    animateTransition(state)
  }

  function navigateToSignAndSend() {
    clearTransaction()
    router.navigate(`/account/${id}/signAndSend/selectUtxoList`)
  }

  if (!account) return <Redirect href="/" />

  // TODO: Handle tab indicator | https://reactnavigation.org/docs/tab-view/#renderindicator
  const renderTab = () => {
    const isImportAddress = account.keys[0].creationType === 'importAddress'
    const tabWidth =
      isImportAddress && account.keys.length === 1 ? '33.33%' : '25%'

    return (
      <>
        {!expand && (
          <SSHStack
            gap="none"
            style={{ paddingVertical: 8, paddingHorizontal: '5%' }}
          >
            <SSActionButton
              style={{ width: tabWidth }}
              onPress={() => setTabIndex(0)}
            >
              <SSVStack gap="none">
                <SSText center size="lg">
                  {account.summary.numberOfTransactions}
                </SSText>
                <SSText center color="muted" style={{ lineHeight: 12 }}>
                  {t('accounts.totalTransactions')}
                </SSText>
                {tabIndex === 0 && (
                  <View
                    style={{
                      position: 'absolute',
                      width: '100%',
                      height: 2,
                      bottom: -12,
                      alignSelf: 'center',
                      backgroundColor: Colors.white
                    }}
                  />
                )}
              </SSVStack>
            </SSActionButton>
            {(!isImportAddress || account.keys.length > 1) && (
              <SSActionButton
                style={{ width: tabWidth }}
                onPress={() => setTabIndex(1)}
              >
                <SSVStack gap="none">
                  <SSText center size="lg">
                    {account.summary.numberOfAddresses}
                  </SSText>
                  <SSText center color="muted" style={{ lineHeight: 12 }}>
                    {isMultiAddressWatchOnly
                      ? t('accounts.watchedAddresses')
                      : t('accounts.derivedAddresses')}
                  </SSText>
                  {tabIndex === 1 && (
                    <View
                      style={{
                        position: 'absolute',
                        width: '100%',
                        height: 2,
                        bottom: -12,
                        alignSelf: 'center',
                        backgroundColor: Colors.white
                      }}
                    />
                  )}
                </SSVStack>
              </SSActionButton>
            )}
            <SSActionButton
              style={{ width: tabWidth }}
              onPress={() => setTabIndex(2)}
            >
              <SSVStack gap="none">
                <SSText center size="lg">
                  {account.summary.numberOfUtxos}
                </SSText>
                <SSText center color="muted" style={{ lineHeight: 12 }}>
                  {t('accounts.spendableOutputs')}
                </SSText>
                {tabIndex === 2 && (
                  <View
                    style={{
                      position: 'absolute',
                      width: '100%',
                      height: 2,
                      bottom: -12,
                      alignSelf: 'center',
                      backgroundColor: Colors.white
                    }}
                  />
                )}
              </SSVStack>
            </SSActionButton>
            <SSActionButton
              style={{ width: tabWidth }}
              onPress={() => setTabIndex(3)}
            >
              <SSVStack gap="none">
                <SSText center size="lg">
                  {account.summary.satsInMempool}
                </SSText>
                <SSText center color="muted" style={{ lineHeight: 12 }}>
                  {t('accounts.satsInMempool')}
                </SSText>
                {tabIndex === 3 && (
                  <View
                    style={{
                      position: 'absolute',
                      width: '100%',
                      height: 2,
                      bottom: -12,
                      alignSelf: 'center',
                      backgroundColor: Colors.white
                    }}
                  />
                )}
              </SSVStack>
            </SSActionButton>
          </SSHStack>
        )}
      </>
    )
  }

  return (
    <>
      <Stack.Screen
        options={{
          headerTitle: () => (
            <SSHStack gap="sm">
              <SSText uppercase>{account.name}</SSText>
              {account.policyType === 'watchonly' && (
                <SSIconEyeOn stroke="#fff" height={16} width={16} />
              )}
            </SSHStack>
          ),
          headerBackground: () => (
            <View
              style={{
                height: '100%',
                justifyContent: 'center',
                alignItems: 'center',
                backgroundColor: Colors.gray[950]
              }}
            />
          ),
          headerRight: () => (
            <SSIconButton
              style={{
                paddingTop: 6,
                width: 30,
                height: 30,
                alignItems: 'center'
              }}
              onPress={() => router.navigate(`/account/${id}/settings`)}
            >
              <SSIconKeys height={18} width={18} />
            </SSIconButton>
          )
        }}
      />
      <TouchableOpacity
        onPress={() => router.navigate('/settings/network/server')}
      >
        <SSHStack style={{ justifyContent: 'center', gap: 0 }}>
          {connectionState ? (
            isPrivateConnection ? (
              <SSIconYellowIndicator height={24} width={24} />
            ) : (
              <SSIconGreenIndicator height={24} width={24} />
            )
          ) : (
            <SSIconBlackIndicator height={24} width={24} />
          )}
          <SSText
            size="xxs"
            uppercase
            style={{
              color: connectionState ? Colors.gray['200'] : Colors.gray['450']
            }}
          >
            {connectionString}
          </SSText>
        </SSHStack>
      </TouchableOpacity>
      {!expand && (
        <Animated.View style={{ height: gradientHeight }}>
          <SSVStack itemsCenter gap="none">
            <SSVStack itemsCenter gap="none" style={{ paddingBottom: 12 }}>
              <SSHStack gap="xs" style={{ alignItems: 'baseline' }}>
                <SSStyledSatText
                  amount={account?.summary.balance || 0}
                  decimals={0}
                  useZeroPadding={useZeroPadding}
                  textSize="6xl"
                  weight="ultralight"
                  letterSpacing={-1}
                />
                <SSText size="xl" color="muted">
                  {t('bitcoin.sats').toLowerCase()}
                </SSText>
              </SSHStack>
              <SSHStack gap="xs" style={{ alignItems: 'baseline' }}>
                <SSText color="muted">
                  {formatNumber(satsToFiat(account.summary.balance || 0), 2)}
                </SSText>
                <SSText size="xs" style={{ color: Colors.gray[500] }}>
                  {fiatCurrency}
                </SSText>
              </SSHStack>
            </SSVStack>
            <SSVStack gap="none">
              <SSHStack
                justifyEvenly
                gap="none"
                style={{ paddingHorizontal: '5%' }}
              >
                {account.keys[0].creationType !== 'importAddress' && (
                  <>
                    <SSActionButton
                      onPress={() => navigateToSignAndSend()}
                      style={{
                        ...styles.actionButton,
                        width: '40%'
                      }}
                    >
                      <SSText uppercase>{t('account.signAndSend')}</SSText>
                    </SSActionButton>
                    <SSActionButton
                      onPress={() => router.navigate(`/account/${id}/camera`)}
                      style={{
                        ...styles.actionButton,
                        width: '20%'
                      }}
                    >
                      <SSIconCamera height={13} width={18} />
                    </SSActionButton>
                    <SSActionButton
                      onPress={() => router.navigate(`/account/${id}/receive`)}
                      style={{
                        ...styles.actionButton,
                        width: '40%'
                      }}
                    >
                      <SSText uppercase>{t('account.receive')}</SSText>
                    </SSActionButton>
                  </>
                )}
<<<<<<< HEAD
                {account.keys[0].creationType === 'importAddress' && (
                  <SSVStack gap="xs">
                    <SSText center color="muted" size="xs">
                      {t('receive.address').toUpperCase()}
                    </SSText>
                    <SSAddressDisplay
                      variant="outline"
                      type="sans-serif"
                      style={{ lineHeight: 14 }}
                      address={watchOnlyWalletAddress || ''}
                    />
                  </SSVStack>
                )}
=======
                {account.keys[0].creationType === 'importExtendedPub' && (
                  <SSActionButton
                    onPress={() => router.navigate(`/account/${id}/receive`)}
                    style={{
                      ...styles.actionButton,
                      width: '100%'
                    }}
                  >
                    <SSText uppercase>{t('account.receive')}</SSText>
                  </SSActionButton>
                )}
                {account.keys[0].creationType === 'importAddress' &&
                  account.keys.length === 1 && (
                    <SSVStack gap="xs">
                      <SSText center color="muted" size="xs">
                        {t('receive.address').toUpperCase()}
                      </SSText>
                      <SSAddressDisplay
                        variant="outline"
                        type="sans-serif"
                        style={{ lineHeight: 14 }}
                        address={watchOnlyWalletAddress || ''}
                      />
                    </SSVStack>
                  )}
>>>>>>> 51f09f3b
              </SSHStack>
            </SSVStack>
          </SSVStack>
        </Animated.View>
      )}
      {account.keys[0].creationType === 'importAddress' &&
        syncStatus === 'syncing' &&
        tasksDone !== undefined &&
        totalTasks !== undefined &&
        totalTasks > 0 && (
          <View style={{ marginTop: 10, marginBottom: -10 }}>
            <SSHStack gap="sm" style={{ justifyContent: 'center' }}>
              <ActivityIndicator size={16} color="#fff" />
              <SSText center>
                {t('account.syncProgress', { tasksDone, totalTasks })}
              </SSText>
            </SSHStack>
          </View>
        )}
      <TabView
        swipeEnabled={false}
        navigationState={{ index: tabIndex, routes: tabs }}
        renderScene={renderScene}
        renderTabBar={renderTab}
        onIndexChange={setTabIndex}
        initialLayout={{ width }}
      />
    </>
  )
}

const styles = StyleSheet.create({
  actionButton: {
    backgroundColor: Colors.gray[925],
    marginLeft: 2,
    borderTopWidth: 1,
    borderTopColor: '#242424',
    borderRadius: 3
  }
})

const addressListStyles = StyleSheet.create({
  container: {
    paddingTop: 10,
    paddingBottom: 10
  },
  header: {
    paddingVertical: 4
  },
  headerText: {
    color: '#777',
    textTransform: 'uppercase'
  },
  columnAddress: { width: '20%' },
  columnLabel: { width: '15%' },
  columnSats: { width: '10%', textAlign: 'center' },
  columnTxs: { width: '10%', textAlign: 'center' },
  columnUtxos: { width: '10%', textAlign: 'center' },
  columnIndex: { width: '10%', textAlign: 'center' },
  row: {
    paddingVertical: 12,
    width: ADDRESS_LIST_WIDTH,
    paddingHorizontal: 4,
    borderBottomWidth: 1,
    borderColor: '#333',
    justifyContent: 'space-between',
    alignItems: 'center'
  },
  indexText: {
    fontWeight: 'bold',
    color: '#fff',
    textAlign: 'center'
  },
  addressText: {
    color: '#fff',
    flexWrap: 'nowrap'
  },
  headerRow: {
    paddingBottom: 10,
    paddingTop: 10,
    paddingHorizontal: 4,
    borderBottomWidth: 1,
    borderColor: '#333',
    backgroundColor: '#111',
    justifyContent: 'space-between',
    alignItems: 'center',
    width: ADDRESS_LIST_WIDTH
  },
  receiveChangeContainer: {
    display: 'flex',
    width: '100%',
    marginTop: 10
  }
})<|MERGE_RESOLUTION|>--- conflicted
+++ resolved
@@ -1123,21 +1123,6 @@
                     </SSActionButton>
                   </>
                 )}
-<<<<<<< HEAD
-                {account.keys[0].creationType === 'importAddress' && (
-                  <SSVStack gap="xs">
-                    <SSText center color="muted" size="xs">
-                      {t('receive.address').toUpperCase()}
-                    </SSText>
-                    <SSAddressDisplay
-                      variant="outline"
-                      type="sans-serif"
-                      style={{ lineHeight: 14 }}
-                      address={watchOnlyWalletAddress || ''}
-                    />
-                  </SSVStack>
-                )}
-=======
                 {account.keys[0].creationType === 'importExtendedPub' && (
                   <SSActionButton
                     onPress={() => router.navigate(`/account/${id}/receive`)}
@@ -1163,7 +1148,6 @@
                       />
                     </SSVStack>
                   )}
->>>>>>> 51f09f3b
               </SSHStack>
             </SSVStack>
           </SSVStack>
