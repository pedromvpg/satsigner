--- conflicted
+++ resolved
@@ -439,8 +439,6 @@
           </SSHStack>
         ))}
       </SSHStack>
-<<<<<<< HEAD
-
       <ScrollView style={{ marginTop: 10 }} horizontal>
         <SSVStack gap="none" style={{ width: ADDRESS_LIST_WIDTH }}>
           <SSHStack style={addressListStyles.headerRow}>
@@ -508,84 +506,6 @@
             removeClippedSubviews
           />
         </SSVStack>
-=======
-      <ScrollView style={{ marginTop: 10 }}>
-        <ScrollView horizontal>
-          <SSVStack gap="none" style={{ width: ADDRESS_LIST_WIDTH }}>
-            <SSHStack style={addressListStyles.headerRow}>
-              <SSText
-                style={[
-                  addressListStyles.headerText,
-                  addressListStyles.columnIndex
-                ]}
-              >
-                {t('address.list.table.index')}
-              </SSText>
-              <SSText
-                style={[
-                  addressListStyles.headerText,
-                  addressListStyles.columnAddress
-                ]}
-              >
-                {t('bitcoin.address')}
-              </SSText>
-              <SSText
-                style={[
-                  addressListStyles.headerText,
-                  addressListStyles.columnLabel
-                ]}
-              >
-                {t('common.label')}
-              </SSText>
-              <SSText
-                style={[
-                  addressListStyles.headerText,
-                  addressListStyles.columnTxs
-                ]}
-              >
-                {t('address.list.table.tx')}
-              </SSText>
-              <SSText
-                style={[
-                  addressListStyles.headerText,
-                  addressListStyles.columnSats
-                ]}
-              >
-                {t('address.list.table.balance')}
-              </SSText>
-              <SSText
-                style={[
-                  addressListStyles.headerText,
-                  addressListStyles.columnUtxos
-                ]}
-              >
-                {t('address.list.table.utxo')}
-              </SSText>
-            </SSHStack>
-            <FlashList
-              data={addresses?.filter((address) =>
-                change
-                  ? address.keychain === 'internal'
-                  : address.keychain === 'external'
-              )}
-              renderItem={renderItem}
-              estimatedItemSize={150}
-              keyExtractor={(item) => {
-                return `${item.index}:${item.address}:${item.keychain}`
-              }}
-              removeClippedSubviews
-            />
-          </SSVStack>
-        </ScrollView>
-        <SSButton
-          variant="outline"
-          uppercase
-          style={{ marginTop: 10 }}
-          label={t('address.list.table.loadMore')}
-          disabled={loadingAddresses}
-          onPress={loadMoreAddresses}
-        />
->>>>>>> 42d1a3be
       </ScrollView>
       <SSButton
         variant="outline"
