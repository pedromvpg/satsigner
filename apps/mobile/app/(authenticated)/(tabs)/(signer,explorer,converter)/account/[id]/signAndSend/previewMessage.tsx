--- conflicted
+++ resolved
@@ -2,17 +2,11 @@
 // External dependencies
 import { type Network } from 'bdk-rn/lib/lib/enums'
 import * as bitcoinjs from 'bitcoinjs-lib'
-<<<<<<< HEAD
 import { CameraView, useCameraPermissions } from 'expo-camera/next'
 import * as Clipboard from 'expo-clipboard'
 import { Redirect, Stack, useLocalSearchParams, useRouter } from 'expo-router'
 import { useCallback, useEffect, useMemo, useState } from 'react'
 import { ScrollView, StyleSheet, View } from 'react-native'
-=======
-import { Redirect, useLocalSearchParams, useRouter } from 'expo-router'
-import { useEffect, useMemo, useState } from 'react'
-import { ScrollView, StyleSheet } from 'react-native'
->>>>>>> 19822560
 import { toast } from 'sonner-native'
 import { useShallow } from 'zustand/react/shallow'
 
