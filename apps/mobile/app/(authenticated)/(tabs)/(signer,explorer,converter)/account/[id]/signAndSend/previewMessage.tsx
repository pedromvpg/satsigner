import { type Network } from 'bdk-rn/lib/lib/enums'
import * as bitcoinjs from 'bitcoinjs-lib'
import { CameraView, useCameraPermissions } from 'expo-camera/next'
import * as Clipboard from 'expo-clipboard'
import { Redirect, useLocalSearchParams, useRouter } from 'expo-router'
import { useCallback, useEffect, useMemo, useRef, useState } from 'react'
import {
  Animated,
  Dimensions,
  ScrollView,
  StyleSheet,
  View
} from 'react-native'
import { toast } from 'sonner-native'
import { useShallow } from 'zustand/react/shallow'

import { buildTransaction } from '@/api/bdk'
import SSButton from '@/components/SSButton'
import SSModal from '@/components/SSModal'
import SSQRCode from '@/components/SSQRCode'
import SSSeedWordsInput from '@/components/SSSeedWordsInput'
import SSSignatureDropdown from '@/components/SSSignatureDropdown'
import SSSignatureRequiredDisplay from '@/components/SSSignatureRequiredDisplay'
import SSText from '@/components/SSText'
import SSTransactionChart from '@/components/SSTransactionChart'
import SSTransactionDecoded from '@/components/SSTransactionDecoded'
import { PIN_KEY } from '@/config/auth'
import { useClipboardPaste } from '@/hooks/useClipboardPaste'
import useGetAccountWallet from '@/hooks/useGetAccountWallet'
import { useNFCEmitter } from '@/hooks/useNFCEmitter'
import { useNFCReader } from '@/hooks/useNFCReader'
import { usePSBTManagement } from '@/hooks/usePSBTManagement'
import SSHStack from '@/layouts/SSHStack'
import SSMainLayout from '@/layouts/SSMainLayout'
import SSVStack from '@/layouts/SSVStack'
import { t, tn as _tn } from '@/locales'
import { getItem } from '@/storage/encrypted'
import { useAccountsStore } from '@/store/accounts'
import { useBlockchainStore } from '@/store/blockchain'
import { useTransactionBuilderStore } from '@/store/transactionBuilder'
import { Colors, Typography } from '@/styles'
import {
  type Key,
  type MnemonicCount,
  type Secret
} from '@/types/models/Account'
import { type Output } from '@/types/models/Output'
import { type Transaction } from '@/types/models/Transaction'
import { type Utxo } from '@/types/models/Utxo'
import { type AccountSearchParams } from '@/types/navigation/searchParams'
import {
  createBBQRChunks,
  decodeBBQRChunks,
  FileType,
  isBBQRFragment
} from '@/utils/bbqr'
import { bitcoinjsNetwork } from '@/utils/bitcoin'
import { aesDecrypt } from '@/utils/crypto'
import { parseHexToBytes } from '@/utils/parse'
import { detectAndDecodeSeedQR } from '@/utils/seedqr'
import { estimateTransactionSize } from '@/utils/transaction'
import {
  decodeMultiPartURToPSBT,
  decodeURToPSBT,
  getURFragmentsFromPSBT
} from '@/utils/ur'

const tn = _tn('transaction.build.preview')

enum QRDisplayMode {
  RAW = 'RAW',
  UR = 'UR',
  BBQR = 'BBQR'
}

function PreviewMessage() {
  const router = useRouter()
  const { id } = useLocalSearchParams<AccountSearchParams>()

  const [
    inputs,
    outputs,
    fee,
    rbf,
    setTxBuilderResult,
    txBuilderResult,
    setSignedTx
  ] = useTransactionBuilderStore(
    useShallow((state) => [
      state.inputs,
      state.outputs,
      state.fee,
      state.rbf,
      state.setTxBuilderResult,
      state.txBuilderResult,
      state.setSignedTx
    ])
  )
  const account = useAccountsStore((state) =>
    state.accounts.find((account) => account.id === id)
  )

  const wallet = useGetAccountWallet(id!)
  const network = useBlockchainStore((state) => state.selectedNetwork)
  const [messageId, setMessageId] = useState('')

  const [noKeyModalVisible, setNoKeyModalVisible] = useState(false)
  const [currentChunk, setCurrentChunk] = useState(0)
  const [displayMode, setDisplayMode] = useState<QRDisplayMode>(
    QRDisplayMode.RAW
  )
  const [cameraModalVisible, setCameraModalVisible] = useState(false)
  const [currentCosignerIndex, setCurrentCosignerIndex] = useState<
    number | null
  >(null)

  // Seed words modal state
  const [seedWordsModalVisible, setSeedWordsModalVisible] = useState(false)
  const [wordCountModalVisible, setWordCountModalVisible] = useState(false)
  const [selectedWordCount, setSelectedWordCount] = useState<MnemonicCount>(24)
  const [currentMnemonic, setCurrentMnemonic] = useState('')
  const [_currentFingerprint, _setCurrentFingerprint] = useState('')

  const [permission, requestPermission] = useCameraPermissions()

  const { isAvailable, isReading, readNFCTag, cancelNFCScan } = useNFCReader()
  const {
    isEmitting,
    emitNFCTag,
    cancelNFCScan: cancelNFCEmitterScan
  } = useNFCEmitter()
  const [nfcModalVisible, setNfcModalVisible] = useState(false)
  const [nfcScanModalVisible, setNfcScanModalVisible] = useState(false)
  const [nfcError, setNfcError] = useState<string | null>(null)
  const [decryptedKeys, setDecryptedKeys] = useState<Key[]>([])

  // Animation for NFC pulsating effect
  const nfcPulseAnim = useRef(new Animated.Value(0)).current

  // PSBT Management Hook
  const psbtManagement = usePSBTManagement({
    txBuilderResult,
    account,
    decryptedKeys
  })

  // Destructure hook values for easier access
  const {
    signedPsbt,
    signedPsbts,
    updateSignedPsbt,
    convertPsbtToFinalTransaction,
    handleSignWithLocalKey,
    handleSignWithSeedQR
  } = psbtManagement

  // Clipboard paste hook
  useClipboardPaste({
    onPaste: (content: string) => {
      const processedData = processScannedData(content)
      updateSignedPsbt(-1, processedData) // -1 for watch-only mode
    }
  })

  const [qrChunks, setQrChunks] = useState<string[]>([])
  const [qrError, setQrError] = useState<string | null>(null)
  const [serializedPsbt, setSerializedPsbt] = useState<string>('')
  const [urChunks, setUrChunks] = useState<string[]>([])
  const [currentUrChunk, setCurrentUrChunk] = useState(0)
  const [rawPsbtChunks, setRawPsbtChunks] = useState<string[]>([])
  const [currentRawChunk, setCurrentRawChunk] = useState(0)
  const [qrComplexity, setQrComplexity] = useState(8) // 1-12 scale, 8 is default (higher = simpler/larger QR codes)
  const [animationSpeed, setAnimationSpeed] = useState(6) // 1-12 scale for animation speed

  // Animation refs to prevent unnecessary re-renders
  const animationRef = useRef<number | null>(null)
  const lastUpdateRef = useRef<number>(0)

  // Multi-part QR scanning state
  const [scanProgress, setScanProgress] = useState<{
    type: 'raw' | 'ur' | 'bbqr' | null
    total: number
    scanned: Set<number>
    chunks: Map<number, string>
  }>({
    type: null,
    total: 0,
    scanned: new Set(),
    chunks: new Map()
  })

  // Helper functions for QR code detection and parsing
  const detectQRType = (data: string) => {
    // Check for RAW format (pXofY header)
    if (/^p\d+of\d+\s/.test(data)) {
      const match = data.match(/^p(\d+)of(\d+)\s/)
      if (match) {
        return {
          type: 'raw' as const,
          current: parseInt(match[1], 10) - 1, // Convert to 0-based index
          total: parseInt(match[2], 10),
          content: data.substring(match[0].length)
        }
      }
    }

    // Check for BBQR format
    if (isBBQRFragment(data)) {
      const total = parseInt(data.slice(4, 6), 36)
      const current = parseInt(data.slice(6, 8), 36)
      return {
        type: 'bbqr' as const,
        current,
        total,
        content: data
      }
    }

    // Check for UR format
    if (data.toLowerCase().startsWith('ur:crypto-psbt/')) {
      // UR format: ur:crypto-psbt/[sequence]/[data] for multi-part
      // or ur:crypto-psbt/[data] for single part
      const urMatch = data.match(/^ur:crypto-psbt\/(?:(\d+)-(\d+)\/)?(.+)$/i)
      if (urMatch) {
        const [, currentStr, totalStr] = urMatch

        if (currentStr && totalStr) {
          // Multi-part UR
          const current = parseInt(currentStr, 10) - 1 // Convert to 0-based index
          const total = parseInt(totalStr, 10)
          return {
            type: 'ur' as const,
            current,
            total,
            content: data
          }
        } else {
          // Single-part UR
          return {
            type: 'ur' as const,
            current: 0,
            total: 1,
            content: data
          }
        }
      }
    }

    // Single QR code (no multi-part format detected)
    return {
      type: 'single' as const,
      current: 0,
      total: 1,
      content: data
    }
  }

  const resetScanProgress = () => {
    setScanProgress({
      type: null,
      total: 0,
      scanned: new Set(),
      chunks: new Map()
    })
  }

  // Helper function to convert PSBT to final transaction if needed
  const processScannedData = (data: string): string => {
    try {
      // Check if data is a PSBT and convert to final transaction
      if (data.toLowerCase().startsWith('70736274ff')) {
        // Only attempt conversion if we have the original PSBT context
        if (txBuilderResult?.psbt?.base64) {
          const convertedResult = convertPsbtToFinalTransaction(data)
          return convertedResult
        } else {
          // If no original PSBT context, return as-is to avoid UTXO errors
          return data
        }
      }

      return data
    } catch (_error) {
      // If conversion fails, return original data to prevent app crashes
      return data
    }
  }

  const assembleMultiPartQR = (
    type: 'raw' | 'ur' | 'bbqr',
    chunks: Map<number, string>
  ): string | null => {
    try {
      switch (type) {
        case 'raw': {
          // Assemble RAW format chunks
          const sortedChunks = Array.from(chunks.entries())
            .sort(([a], [b]) => a - b)
            .map(([, content]) => content)
          const assembled = sortedChunks.join('')

          // Convert base64 to hex for RAW format
          try {
            const hexResult = Buffer.from(assembled, 'base64').toString('hex')
            return hexResult
          } catch (_error) {
            return assembled
          }
        }

        case 'bbqr': {
          // Assemble BBQR format chunks
          const sortedChunks = Array.from(chunks.entries())
            .sort(([a], [b]) => a - b)
            .map(([, content]) => content)

          const decoded = decodeBBQRChunks(sortedChunks)

          if (decoded) {
            // Convert binary PSBT to hex for consistency with RAW format
            const hexResult = Buffer.from(decoded).toString('hex')
            return hexResult
          }

          return null
        }

        case 'ur': {
          // UR format assembly using proper UR decoder
          const sortedChunks = Array.from(chunks.entries())
            .sort(([a], [b]) => a - b)
            .map(([, content]) => content)

          let result: string
          if (sortedChunks.length === 1) {
            // Single UR chunk
            result = decodeURToPSBT(sortedChunks[0])
          } else {
            // Multi-part UR
            try {
              result = decodeMultiPartURToPSBT(sortedChunks)
            } catch (_error) {
              return null
            }
          }

          if (!result) {
            return null
          }

          // Check if result is a PSBT and convert to final transaction
          if (result.toLowerCase().startsWith('70736274ff')) {
            const convertedResult = convertPsbtToFinalTransaction(result)

            // Check if conversion returned a finalized transaction, PSBT hex, or PSBT base64
            if (
              convertedResult.toLowerCase().startsWith('70736274ff') ||
              convertedResult.startsWith('cHNidP')
            ) {
              return convertedResult
            } else {
              return convertedResult
            }
          } else {
            return result
          }
        }

        default:
          return null
      }
    } catch (error) {
      toast.error(String(error))
      return null
    }
  }

  // Function to split raw PSBT into chunks for animated display
  const createRawPsbtChunks = useCallback(
    (base64Psbt: string, complexity: number): string[] => {
      // Special case: complexity 12 = single static QR with all data
      if (complexity === 12) {
        // Check if the data would be too large for a single QR code
        if (base64Psbt.length > 1500) {
          // Fall back to the most dense possible configuration
          const baseChunkSize = 100
          const chunkSize = Math.max(100, baseChunkSize * 8) // Use maximum density (900 characters per chunk)

          const chunks: string[] = []
          const dataChunks: string[] = []
          for (let i = 0; i < base64Psbt.length; i += chunkSize) {
            dataChunks.push(base64Psbt.slice(i, i + chunkSize))
          }

          const totalChunks = dataChunks.length
          for (let i = 0; i < totalChunks; i++) {
            const header = `p${i + 1}of${totalChunks}`
            chunks.push(header + ' ' + dataChunks[i])
          }

          return chunks
        }
        return [base64Psbt] // No chunking, no header, just the full data
      }

      // Calculate chunk size based on complexity (higher complexity = larger chunks)
      // Invert the scale: complexity 1 = smallest chunks, complexity 11 = large chunks
      // Increase base chunk size significantly - QR codes can handle much more data
      const baseChunkSize = 100
      const chunkSize = Math.max(100, baseChunkSize * Math.min(complexity, 8)) // Cap at 8 to avoid too large chunks

      const chunks: string[] = []

      // First pass: split the data into chunks
      const dataChunks: string[] = []
      for (let i = 0; i < base64Psbt.length; i += chunkSize) {
        dataChunks.push(base64Psbt.slice(i, i + chunkSize))
      }

      // Second pass: add headers to each chunk
      const totalChunks = dataChunks.length
      for (let i = 0; i < totalChunks; i++) {
        const header = `p${i + 1}of${totalChunks}`
        chunks.push(header + ' ' + dataChunks[i])
      }

      return chunks
    },
    [] // Remove qrComplexity dependency to prevent unnecessary re-creation
  )

  const transactionHex = useMemo(() => {
    if (!account) return ''

    const transaction = new bitcoinjs.Transaction()
    const network = bitcoinjsNetwork(account.network)

    // Convert inputs to array once to avoid repeated Map iteration
    const inputArray = Array.from(inputs.values())

    for (const input of inputArray) {
      const hashBuffer = Buffer.from(parseHexToBytes(input.txid))
      transaction.addInput(hashBuffer, input.vout)
    }

    for (const output of outputs) {
      // Validate address format before creating output script
      try {
        const outputScript = bitcoinjs.address.toOutputScript(
          output.to,
          network
        )
        transaction.addOutput(outputScript, output.amount)
<<<<<<< HEAD
      } catch (_error) {
=======
      } catch {
>>>>>>> c43d764a
        // Don't call toast during render - this will be handled by validation elsewhere
        // Just return empty string to indicate invalid transaction
        return ''
      }
    }

    const hex = transaction.toHex()

    // Clear transaction data to help garbage collection
    transaction.ins = []
    transaction.outs = []

    return hex
  }, [account, inputs, outputs])

  const transaction = useMemo(() => {
    const { size, vsize } = estimateTransactionSize(inputs.size, outputs.length)

    const vin = Array.from(inputs.values()).map((input: Utxo) => ({
      previousOutput: { txid: input.txid, vout: input.vout },
      value: input.value,
      label: input.label || ''
    }))

    const vout = outputs.map((output: Output) => ({
      address: output.to,
      value: output.amount,
      label: output.label || ''
    }))

    return { id: messageId, size, vsize, vin, vout } as never as Transaction
  }, [inputs, outputs, messageId])

  useEffect(() => {
    async function getTransactionMessage() {
      if (!wallet) {
        toast.error(t('error.notFound.wallet'))
        return
      }

      try {
        // Convert inputs and outputs to arrays once to avoid repeated conversions
        const inputArray = Array.from(inputs.values())
        const outputArray = Array.from(outputs.values())

        const transactionMessage = await buildTransaction(
          wallet,
          {
            inputs: inputArray,
            outputs: outputArray,
            fee,
            options: { rbf }
          },
          network as Network
        )

        setMessageId(transactionMessage.txDetails.txid)
        setTxBuilderResult(transactionMessage)
      } catch (err) {
        // Handle specific UTXO errors
        const errorMessage = String(err)
        if (errorMessage.includes('UTXO not found')) {
          toast.error(
            'UTXO not found in wallet database. Please sync your wallet or check your inputs.'
          )
        } else {
          toast.error(errorMessage)
        }
      }
    }

    getTransactionMessage()
  }, [wallet, inputs, outputs, fee, rbf, network, setTxBuilderResult])

  // Separate effect to validate addresses and show errors
<<<<<<< HEAD
  // Only validate when we have a complete transaction (not during editing)
  useEffect(() => {
    if (!account || !outputs.length || !txBuilderResult) return
=======
  useEffect(() => {
    if (!account || !outputs.length) return
>>>>>>> c43d764a

    const network = bitcoinjsNetwork(account.network)

    for (const output of outputs) {
      // Check if address is empty or invalid
      if (!output.to || output.to.trim() === '') {
<<<<<<< HEAD
        // Don't show error for empty addresses during editing
        continue
=======
        toast.error(
          'Invalid address format: Empty address. Please check your transaction configuration.'
        )
        break // Only show one error at a time
>>>>>>> c43d764a
      }

      try {
        bitcoinjs.address.toOutputScript(output.to, network)
      } catch (_error) {
<<<<<<< HEAD
        // Only show error for clearly invalid addresses, not during editing
        // Check if the address looks like it might be incomplete (too short)
        if (output.to.length < 10) {
          continue // Skip validation for very short addresses (likely incomplete)
        }

=======
>>>>>>> c43d764a
        // Show error toast for invalid address
        toast.error(
          `Invalid address format: ${output.to}. Please check your transaction configuration.`
        )
        break // Only show one error at a time
      }
    }
<<<<<<< HEAD
  }, [account, outputs, txBuilderResult])
=======
  }, [account, outputs])
>>>>>>> c43d764a

  const getPsbtString = useCallback(async () => {
    if (!txBuilderResult?.psbt) {
      return null
    }

    try {
      const serializedPsbt = await txBuilderResult.psbt.serialize()

      // Check if serializedPsbt is already a string (base64) or binary data
      let psbtBuffer: Buffer
      if (typeof serializedPsbt === 'string') {
        // If it's a string, assume it's base64 and decode it to binary
        psbtBuffer = Buffer.from(serializedPsbt, 'base64')
      } else {
        // If it's binary data (Uint8Array or similar), convert directly
        psbtBuffer = Buffer.from(serializedPsbt)
      }

      // Store the hex representation for other uses
      const psbtHex = psbtBuffer.toString('hex')
      setSerializedPsbt(psbtHex)

      // Clear the buffer to help garbage collection
      psbtBuffer.fill(0)

      return psbtHex
    } catch (_error) {
      toast.error(t('error.psbt.serialization'))
      return null
    }
  }, [txBuilderResult])

  useEffect(() => {
    let isMounted = true
    let psbtBuffer: Buffer | null = null

    const updateQrChunks = async () => {
      try {
        const psbtHex = await getPsbtString()
        if (!psbtHex || !isMounted) {
          if (isMounted) {
            setQrError(t('error.psbt.notAvailable'))
            setQrChunks([])
            setUrChunks([])
            setRawPsbtChunks([])
          }
          return
        }

        try {
          // Create BBQR chunks using complexity setting
          psbtBuffer = Buffer.from(psbtHex, 'hex')
          let bbqrChunks: string[]

          try {
            if (qrComplexity === 12) {
              // Complexity 12: Create single static BBQR chunk
              // Check if the data would be too large for a single QR code
              const estimatedBBQRSize = psbtBuffer.length * 1.5 // BBQR encoding adds overhead
              if (estimatedBBQRSize > 1500) {
                // Fall back to the most dense possible configuration
                const bbqrChunkSize = Math.max(100, 30 * 12) // Use maximum density (460 characters per chunk)
                bbqrChunks = createBBQRChunks(
                  new Uint8Array(psbtBuffer),
                  FileType.PSBT,
                  bbqrChunkSize
                )
              } else {
                bbqrChunks = createBBQRChunks(
                  new Uint8Array(psbtBuffer),
                  FileType.PSBT,
                  psbtBuffer.length * 10
                )
              }
            } else {
              // Complexity 1-11: Create multiple chunks (higher = larger chunks)
              // Increase chunk size significantly - BBQR can handle much more data
              const bbqrChunkSize = Math.max(100, 30 * qrComplexity)

              bbqrChunks = createBBQRChunks(
                new Uint8Array(psbtBuffer),
                FileType.PSBT,
                bbqrChunkSize
              )
            }
          } catch (_bbqrError) {
            bbqrChunks = []
          }

          if (!isMounted) return

          // Clear the buffer to help garbage collection
          psbtBuffer.fill(0)
          psbtBuffer = null

          if (!txBuilderResult?.psbt?.base64) {
            throw new Error('PSBT data not available')
          }

          // Generate raw PSBT chunks using complexity setting
          const rawChunks = createRawPsbtChunks(
            txBuilderResult.psbt.base64,
            qrComplexity
          )

          // Generate UR fragments using complexity setting
          let urFragments: string[]

          if (qrComplexity === 12) {
            // Complexity 12: Create single static UR fragment
            // Check if the data would be too large for a single QR code
            const estimatedURSize = txBuilderResult.psbt.base64.length * 1.5 // UR encoding adds overhead
            if (estimatedURSize > 1500) {
              // Fall back to the most dense possible configuration
              const urFragmentSize = Math.max(50, 15 * 12) // Use maximum density (180 characters per fragment)
              urFragments = getURFragmentsFromPSBT(
                txBuilderResult.psbt.base64,
                'base64',
                urFragmentSize
              )
            } else {
              urFragments = getURFragmentsFromPSBT(
                txBuilderResult.psbt.base64,
                'base64',
                txBuilderResult.psbt.base64.length // Use full length for single fragment
              )
            }
          } else {
            // Complexity 1-11: Create multiple fragments (higher = larger fragments)
            // Increase the fragment size significantly - UR can handle much more data
            const urFragmentSize = Math.max(50, 15 * qrComplexity)
            urFragments = getURFragmentsFromPSBT(
              txBuilderResult.psbt.base64,
              'base64',
              urFragmentSize
            )
          }

          if (!isMounted) return

          setQrChunks(bbqrChunks)
          setUrChunks(urFragments)
          setRawPsbtChunks(rawChunks)
          setCurrentRawChunk(0)
          setCurrentUrChunk(0)
          setQrError(null)
        } catch (_error) {
          if (isMounted) {
            setQrError(t('error.qr.generation'))
            setQrChunks([])
            setUrChunks([])
            setRawPsbtChunks([])
          }
        }
      } catch (_error) {
        if (isMounted) {
          setQrError(t('error.psbt.notAvailable'))
          setQrChunks([])
          setUrChunks([])
          setRawPsbtChunks([])
        }
      }
    }

    updateQrChunks()

    // Cleanup function
    return () => {
      isMounted = false
      if (psbtBuffer) {
        psbtBuffer.fill(0)
        psbtBuffer = null
      }
    }
  }, [
    getPsbtString,
    txBuilderResult?.psbt?.base64,
    qrComplexity,
    createRawPsbtChunks
  ])

  // High-performance animation using requestAnimationFrame
  useEffect(() => {
    // Don't animate when complexity is 12 (static mode) - but only for single chunks
    if (qrComplexity === 12) {
      // Check if we actually have a single chunk or multiple chunks
      const hasMultipleChunks =
        (displayMode === QRDisplayMode.RAW && rawPsbtChunks.length > 1) ||
        (displayMode === QRDisplayMode.BBQR && qrChunks.length > 1) ||
        (displayMode === QRDisplayMode.UR && urChunks.length > 1)

      if (!hasMultipleChunks) {
        return // Don't animate if we have a single chunk
      }
    }

    const shouldAnimate =
      (displayMode === QRDisplayMode.RAW && rawPsbtChunks.length > 1) ||
      (displayMode === QRDisplayMode.BBQR && qrChunks.length > 1) ||
      (displayMode === QRDisplayMode.UR && urChunks.length > 1)

    if (shouldAnimate) {
      // Calculate animation interval based on speed (1 = slowest, 12 = fastest)
      // Speed 1 = 2000ms, Speed 12 = 100ms
      const maxInterval = 2000
      const minInterval = 200
      const interval =
        maxInterval - ((animationSpeed - 1) * (maxInterval - minInterval)) / 11

      // Cap minimum interval to prevent excessive updates
      const safeInterval = Math.max(interval, 100)

      const animate = (timestamp: number) => {
        if (timestamp - lastUpdateRef.current >= safeInterval) {
          if (displayMode === QRDisplayMode.RAW) {
            setCurrentRawChunk((prev) => (prev + 1) % rawPsbtChunks.length)
          } else if (displayMode === QRDisplayMode.UR) {
            setCurrentUrChunk((prev) => (prev + 1) % urChunks.length)
          } else {
            setCurrentChunk((prev) => (prev + 1) % qrChunks.length)
          }
          lastUpdateRef.current = timestamp
        }

        animationRef.current = requestAnimationFrame(animate)
      }

      animationRef.current = requestAnimationFrame(animate)

      return () => {
        if (animationRef.current) {
          cancelAnimationFrame(animationRef.current)
          animationRef.current = null
        }
      }
    }
  }, [
    displayMode,
    qrChunks.length,
    urChunks.length,
    rawPsbtChunks.length,
    qrComplexity,
    animationSpeed
  ])

  const handleQRCodeScanned = async (
    data: string | undefined,
    index?: number
  ) => {
    if (!data) {
      toast.error('Failed to scan QR code')
      return
    }

    // Detect QR code type and format
    const qrInfo = detectQRType(data)

    // Handle single QR codes (complete data in one scan)
    if (qrInfo.type === 'single' || qrInfo.total === 1) {
      let finalContent = qrInfo.content
      try {
        // Check if it's a single BBQR QR code
        if (isBBQRFragment(qrInfo.content)) {
          const decoded = decodeBBQRChunks([qrInfo.content])
          if (decoded) {
            // Convert binary PSBT to hex for consistency
            const hexResult = Buffer.from(decoded).toString('hex')
            finalContent = hexResult
          } else {
            toast.error('Failed to decode BBQR QR code')
            return
          }
        }
        // Check if it looks like base64 PSBT (starts with cHNidP)
        else if (qrInfo.content.startsWith('cHNidP')) {
          const hexResult = Buffer.from(qrInfo.content, 'base64').toString(
            'hex'
          )
          finalContent = hexResult
        }
        // Check if it's a single UR QR code
        else if (qrInfo.content.toLowerCase().startsWith('ur:crypto-psbt/')) {
          const decoded = decodeURToPSBT(qrInfo.content)
          if (decoded) {
            finalContent = decoded
          } else {
            toast.error('Failed to decode UR QR code')
            return
          }
        }
        // Check if it's a seed QR code (for dropped seeds)
        else if (index !== undefined) {
          const decodedMnemonic = detectAndDecodeSeedQR(qrInfo.content)
          if (decodedMnemonic) {
            // Sign the PSBT with the scanned seed
            await handleSignWithSeedQR(index, decodedMnemonic)
            setCameraModalVisible(false)
            resetScanProgress()
            return
          }
        }

        // Process the data (convert PSBT to final transaction if needed)
        finalContent = processScannedData(finalContent)
      } catch (_error) {
        // Keep original content if conversion fails
      }

      // Use hook's updateSignedPsbt function
      updateSignedPsbt(index ?? -1, finalContent)

      setCameraModalVisible(false)
      resetScanProgress()
      toast.success('QR code scanned successfully')
      return
    }

    // Handle multi-part QR codes
    const { type, current, total, content } = qrInfo

    // Check if this is the start of a new scan session or continuation
    if (
      scanProgress.type === null ||
      scanProgress.type !== type ||
      scanProgress.total !== total
    ) {
      // Start new scan session
      const newScanned = new Set([current])
      const newChunks = new Map([[current, content]])

      setScanProgress({
        type,
        total,
        scanned: newScanned,
        chunks: newChunks
      })

      return
    }

    // Continue existing scan session
    if (scanProgress.scanned.has(current)) {
      toast.info(`Part ${current + 1} already scanned`)
      return
    }

    // Add new chunk
    const newScanned = new Set(scanProgress.scanned).add(current)
    const newChunks = new Map(scanProgress.chunks).set(current, content)

    setScanProgress({
      type,
      total,
      scanned: newScanned,
      chunks: newChunks
    })

    // For UR format, use fountain encoding logic
    if (type === 'ur') {
      // For fountain encoding, we need to find the highest fragment number to determine the actual range
      const maxFragmentNumber = Math.max(...Array.from(newScanned))
      const actualTotal = maxFragmentNumber + 1 // Convert from 0-based to 1-based

      // For fountain encoding, try assembly after collecting enough fragments
      // Be more aggressive - try when we have enough fragments to potentially succeed
      // Use either 1.1x the actual range or the theoretical minimum, whichever is lower
      const conservativeTarget = Math.ceil(actualTotal * 1.1)
      const theoreticalTarget = Math.ceil(total * 1.5)
      const assemblyTarget = Math.min(conservativeTarget, theoreticalTarget)

      // Also try assembly if we have most of the available fragments (80% of actual range)
      const fallbackTarget = Math.ceil(actualTotal * 0.8)
      const shouldTryAssembly =
        newScanned.size >= assemblyTarget || newScanned.size >= fallbackTarget

      if (shouldTryAssembly) {
        const assembledData = assembleMultiPartQR(type, newChunks)

        if (assembledData) {
          // Process the assembled data (convert PSBT to final transaction if needed)
          const finalData = processScannedData(assembledData)

          // Use hook's updateSignedPsbt function
          updateSignedPsbt(index ?? -1, finalData)

          setCameraModalVisible(false)
          resetScanProgress()

          // Check if the result is still a PSBT (not finalized)
          if (
            finalData.toLowerCase().startsWith('70736274ff') ||
            finalData.startsWith('cHNidP')
          ) {
            toast.success(
              `PSBT assembled successfully (${newScanned.size} fragments). Note: PSBT may need additional signatures to finalize.`
            )
          } else {
            toast.success(
              `Successfully assembled final transaction from ${newScanned.size} fragments`
            )
          }
          return
        }
      }

      // Continue scanning for fountain encoding
      const targetForDisplay = Math.min(
        Math.ceil(actualTotal * 1.1),
        Math.ceil(total * 1.5)
      )
      toast.success(
        `UR: Collected ${newScanned.size} fragments (need ~${targetForDisplay})`
      )
    } else {
      // For RAW and BBQR, wait for all chunks as before
      if (newScanned.size === total) {
        // All chunks collected, assemble the final result
        const assembledData = assembleMultiPartQR(type, newChunks)

        if (assembledData) {
          // Process the assembled data (convert PSBT to final transaction if needed)
          const finalData = processScannedData(assembledData)

          // Use hook's updateSignedPsbt function
          updateSignedPsbt(index ?? -1, finalData)

          setCameraModalVisible(false)
          resetScanProgress()

          // Check if the result is still a PSBT (not finalized)
          if (
            finalData.toLowerCase().startsWith('70736274ff') ||
            finalData.startsWith('cHNidP')
          ) {
            toast.success(
              `PSBT assembled successfully (${total} parts). Note: PSBT may need additional signatures to finalize.`
            )
          } else {
            toast.success(
              `Successfully assembled final transaction from ${total} parts`
            )
          }
        } else {
          toast.error('Failed to assemble multi-part QR code')
          resetScanProgress()
        }
      } else {
        toast.success(
          `Scanned part ${current + 1} of ${total} (${
            newScanned.size
          }/${total} complete)`
        )
      }
    }
  }

  async function handleNFCExport() {
    if (isEmitting) {
      await cancelNFCEmitterScan()
      setNfcModalVisible(false)
      setNfcError(null)
      return
    }

    if (!serializedPsbt) {
      toast.error(t('error.psbt.notAvailable'))
      return
    }

    setNfcModalVisible(true)
    setNfcError(null)
    try {
      await emitNFCTag(serializedPsbt)
      toast.success(t('transaction.preview.nfcExported'))
    } catch (_error) {
      const errorMessage = (_error as Error).message
      if (errorMessage) {
        setNfcError(errorMessage)
        toast.error(errorMessage)
      }
    } finally {
      if (!nfcError) {
        setNfcModalVisible(false)
      }
    }
  }

  // Create a wrapper function for cosigner-specific paste
  const handlePasteFromClipboard = async (index: number) => {
    try {
      const text = await Clipboard.getStringAsync()
      if (!text) {
        toast.error('No data found in clipboard')
        return
      }

      // Process the pasted data similar to scanned data
      const processedData = processScannedData(text)

      // Use hook's updateSignedPsbt function
      updateSignedPsbt(index, processedData)

      toast.success('Data pasted successfully')
    } catch (error) {
      const errorMessage = (error as Error).message
      if (errorMessage) {
        toast.error(errorMessage)
      } else {
        toast.error('Failed to paste from clipboard')
      }
    }
  }

  async function handleNFCScan(index: number) {
    if (isReading) {
      await cancelNFCScan()
      setNfcScanModalVisible(false)
      return
    }

    setNfcScanModalVisible(true)
    try {
      const result = await readNFCTag()

      if (!result) {
        toast.error(t('watchonly.read.nfcErrorNoData'))
        return
      }

      if (result.txData) {
        const txHex = Array.from(result.txData)
          .map((b) => b.toString(16).padStart(2, '0'))
          .join('')

        // Use hook's updateSignedPsbt function
        updateSignedPsbt(index, txHex)

        toast.success(t('transaction.preview.nfcImported'))
      } else if (result.txId) {
        // Use hook's updateSignedPsbt function
        updateSignedPsbt(index, result.txId || '')

        toast.success(t('transaction.preview.nfcImported'))
      } else {
        toast.error(t('watchonly.read.nfcErrorNoData'))
      }
    } catch (error) {
      const errorMessage = (error as Error).message
      if (errorMessage) {
        toast.error(errorMessage)
      }
    } finally {
      setNfcScanModalVisible(false)
    }
  }

  // Wrapper functions for cosigner-specific actions
  const handleCosignerPasteFromClipboard = (index: number) => {
    handlePasteFromClipboard(index)
  }

  const handleCosignerCameraScan = (index: number) => {
    setCameraModalVisible(true)
    // Store the current cosigner index for QR scanning
    setCurrentCosignerIndex(index)
  }

  const handleCosignerNFCScan = (index: number) => {
    handleNFCScan(index)
  }

  // Handle seed QR scanning for dropped seeds
  const handleSeedQRScanned = async (index: number) => {
    setCameraModalVisible(true)
    setCurrentCosignerIndex(index)
  }

  // Handle seed words modal for dropped seeds
  const handleSeedWordsScanned = async (index: number) => {
    setCurrentCosignerIndex(index)
    setWordCountModalVisible(true)
  }

  // Handle word count selection
  const handleWordCountSelect = (wordCount: MnemonicCount) => {
    setSelectedWordCount(wordCount)
    setWordCountModalVisible(false)
    setSeedWordsModalVisible(true)
  }

  // Handle mnemonic validation from the component
  const handleMnemonicValid = (mnemonic: string, fingerprint: string) => {
    setCurrentMnemonic(mnemonic)
    _setCurrentFingerprint(fingerprint)
  }

  const handleMnemonicInvalid = () => {
    setCurrentMnemonic('')
    _setCurrentFingerprint('')
  }

  // Handle seed words form submission
  const handleSeedWordsSubmit = async () => {
    if (!currentMnemonic || currentCosignerIndex === null) {
      toast.error('Please enter a valid mnemonic')
      return
    }

    await handleSignWithSeedQR(currentCosignerIndex, currentMnemonic)

    // Clear the form and close modals
    setSeedWordsModalVisible(false)
    setCurrentMnemonic('')
    _setCurrentFingerprint('')
    setCurrentCosignerIndex(null)
  }

  // Wrapper functions for watch-only section (no parameters needed)
  const handleWatchOnlyPasteFromClipboard = () => {
    handlePasteFromClipboard(-1) // Use -1 to indicate watch-only
  }

  const handleWatchOnlyNFCScan = () => {
    handleNFCScan(-1) // Use -1 to indicate watch-only
  }

  // Check if all required signatures have been collected
  const hasAllRequiredSignatures = () => {
    if (!account || account.policyType !== 'multisig' || !account.keys) {
      return false
    }

    // Get the required number of signatures from the account
    const requiredSignatures = account.keysRequired || account.keys.length

    // Count how many signed PSBTs we have
    const collectedSignatures = Array.from(signedPsbts.values()).filter(
      (psbt) => psbt && psbt.trim().length > 0
    ).length

    const hasEnough = collectedSignatures >= requiredSignatures
    return hasEnough
  }

  // Combine and finalize all signed PSBTs for multisig
  const combineAndFinalizeMultisigPSBTs = async () => {
    try {
      // Get the original PSBT from transaction builder result
      const originalPsbtBase64 = txBuilderResult?.psbt?.base64
      if (!originalPsbtBase64) {
        toast.error('No original PSBT found')
        return null
      }

      // Get all collected signed PSBTs
      const collectedSignedPsbts = Array.from(signedPsbts.values()).filter(
        (psbt) => psbt && psbt.trim().length > 0
      )

      if (collectedSignedPsbts.length === 0) {
        toast.error('No signed PSBTs collected')
        return null
      }

      // Step 1: Parse the original PSBT
      const originalPsbt = bitcoinjs.Psbt.fromBase64(originalPsbtBase64)

      // Step 2: Combine all signed PSBTs with the original
      const combinedPsbt = originalPsbt

      for (let i = 0; i < collectedSignedPsbts.length; i++) {
        const signedPsbtBase64 = collectedSignedPsbts[i]

        try {
          const signedPsbt = bitcoinjs.Psbt.fromBase64(signedPsbtBase64)

          // Combine this signed PSBT with the accumulated result
          combinedPsbt.combine(signedPsbt)
        } catch (_error) {
          toast.error(`Error combining signed PSBT ${i + 1}`)
          return null
        }
      }

      // Step 3: Analyze the combined PSBT
      for (let i = 0; i < combinedPsbt.data.inputs.length; i++) {
        const input = combinedPsbt.data.inputs[i]

        // Check if this is a multisig input
        if (input.witnessScript) {
          try {
            const script = bitcoinjs.script.decompile(input.witnessScript)
            if (script && script.length >= 3) {
              const op = script[0]
              if (typeof op === 'number' && op >= 81 && op <= 96) {
                const threshold = op - 80 // Convert OP_M to actual threshold (OP_2 = 82 -> threshold = 2)
                const _signatureCount = input.partialSig
                  ? input.partialSig.length
                  : 0
                // Check if we have enough signatures to finalize
                if (input.partialSig && input.partialSig.length >= threshold) {
                  // Input has enough signatures
                } else {
                  // Input needs more signatures
                }
              } else {
                // Invalid op code
              }
            } else {
              // Script too short
            }
          } catch (_error) {
            // Could not parse witness script - continue
          }
        } else {
          // No witness script (not multisig)
        }
      }

      // Step 4: Finalize the combined PSBT

      // Check if all inputs have enough signatures before attempting finalization
      let allInputsReady = true
      for (let i = 0; i < combinedPsbt.data.inputs.length; i++) {
        const input = combinedPsbt.data.inputs[i]
        if (input.witnessScript) {
          const script = bitcoinjs.script.decompile(input.witnessScript)
          if (script && script.length >= 3) {
            const op = script[0]
            if (typeof op === 'number' && op >= 81 && op <= 96) {
              const threshold = op - 80
              const signatureCount = input.partialSig
                ? input.partialSig.length
                : 0
              if (signatureCount < threshold) {
                allInputsReady = false
              }
            }
          }
        }
      }

      if (!allInputsReady) {
        toast.error(
          'Not all inputs have enough signatures to finalize the transaction'
        )
        return null
      }
      try {
        combinedPsbt.finalizeAllInputs()
      } catch (_finalizeError) {
        // Try to finalize inputs individually to get more detailed error info
        for (let i = 0; i < combinedPsbt.data.inputs.length; i++) {
          try {
            combinedPsbt.finalizeInput(i)
          } catch (_inputError) {
            // Input failed to finalize
          }
        }

        toast.error('Failed to finalize transaction - insufficient signatures')
        return null
      }

      // Step 5: Extract the final transaction
      try {
        const finalTransaction = combinedPsbt.extractTransaction()
        const transactionHex = finalTransaction.toHex()

        // Update the signed transaction in the store
        setSignedTx(transactionHex)

        toast.success('Multisig transaction finalized successfully!')
        return transactionHex
      } catch (_extractError) {
        toast.error('Failed to extract final transaction')
        return null
      }
    } catch (_error) {
      toast.error('Failed to combine and finalize PSBTs')
      return null
    }
  }

  useEffect(() => {
    if (signedPsbt) {
      setSignedTx(signedPsbt)
    }
  }, [signedPsbt, setSignedTx])

  // NFC pulsating animation effect
  useEffect(() => {
    if (nfcModalVisible || nfcScanModalVisible) {
      const pulseAnimation = Animated.loop(
        Animated.sequence([
          Animated.timing(nfcPulseAnim, {
            toValue: 1,
            duration: 1000,
            useNativeDriver: false
          }),
          Animated.timing(nfcPulseAnim, {
            toValue: 0,
            duration: 1000,
            useNativeDriver: false
          })
        ])
      )

      pulseAnimation.start()

      return () => {
        pulseAnimation.stop()
        nfcPulseAnim.setValue(0)
      }
    }
  }, [nfcModalVisible, nfcScanModalVisible, nfcPulseAnim])

  // Cleanup effect when component unmounts
  useEffect(() => {
    return () => {
      // Cancel any running animations
      if (animationRef.current) {
        cancelAnimationFrame(animationRef.current)
        animationRef.current = null
      }
      // Clear all QR-related state to free memory
      setQrChunks([])
      setUrChunks([])
      setRawPsbtChunks([])
    }
  }, [])

  // Close expanded signatures when navigating away
  useEffect(() => {
    // No longer needed - each dropdown manages its own state
  }, [messageId])

  // Decrypt keys to check for seed existence
  useEffect(() => {
    async function decryptKeys() {
      if (!account || !account.keys || account.keys.length === 0) return

      const pin = await getItem(PIN_KEY)
      if (!pin) return

      try {
        const decryptedKeysData = await Promise.all(
          account.keys.map(async (key) => {
            if (typeof key.secret === 'string') {
              // Decrypt the key's secret
              const decryptedSecretString = await aesDecrypt(
                key.secret,
                pin,
                key.iv
              )
              const decryptedSecret = JSON.parse(
                decryptedSecretString
              ) as Secret

              return {
                ...key,
                secret: decryptedSecret
              }
            } else {
              return key
            }
          })
        )

        setDecryptedKeys(decryptedKeysData)
      } catch (_error) {
        // Handle error silently - keys remain encrypted
        setDecryptedKeys([])
      }
    }
    decryptKeys()
  }, [account])

  const getQRValue = () => {
    switch (displayMode) {
      case QRDisplayMode.RAW: {
        // Always use chunks for RAW mode to ensure animation
        if (rawPsbtChunks.length > 0) {
          // Safety check for out-of-bounds access
          if (currentRawChunk >= rawPsbtChunks.length) {
            return 'NO_CHUNKS'
          }

          const value = rawPsbtChunks[currentRawChunk] || 'NO_CHUNKS'
          // Runtime safety check to prevent crashes
          if (value.length > 1500) {
            return 'DATA_TOO_LARGE_FOR_QR'
          }
          return value
        }
        // Fallback to full base64 PSBT if chunks not ready
        const base64Psbt = txBuilderResult?.psbt?.base64
        if (base64Psbt && base64Psbt.length > 1500) {
          return 'DATA_TOO_LARGE'
        }
        return base64Psbt || 'NO_DATA'
      }
      case QRDisplayMode.UR: {
        // Safety check for out-of-bounds access
        if (currentUrChunk >= urChunks.length) {
          return 'NO_CHUNKS'
        }

        const urValue = urChunks[currentUrChunk]
        // Runtime safety check to prevent crashes
        if (urValue && urValue.length > 1500) {
          return 'DATA_TOO_LARGE_FOR_QR'
        }
        return urValue || 'NO_CHUNKS'
      }
      case QRDisplayMode.BBQR: {
        // Safety check for out-of-bounds access
        if (currentChunk >= qrChunks.length) {
          return 'NO_CHUNKS'
        }

        const bbqrValue = qrChunks?.[currentChunk]
        // Runtime safety check to prevent crashes
        if (bbqrValue && bbqrValue.length > 1500) {
          return 'DATA_TOO_LARGE_FOR_QR'
        }
        return bbqrValue || 'NO_CHUNKS'
      }
    }
  }

  // Helper function to check if data would be too large for single QR code
  const isDataTooLargeForSingleQR = () => {
    const base64Psbt = txBuilderResult?.psbt?.base64
    if (!base64Psbt) return false

    // Check the actual chunk sizes for the current display mode
    let maxChunkSize = 0

    switch (displayMode) {
      case QRDisplayMode.RAW:
        if (rawPsbtChunks.length > 0) {
          maxChunkSize = Math.max(...rawPsbtChunks.map((c) => c.length))
        }
        break
      case QRDisplayMode.UR:
        if (urChunks.length > 0) {
          maxChunkSize = Math.max(...urChunks.map((c) => c.length))
        }
        break
      case QRDisplayMode.BBQR:
        if (qrChunks.length > 0) {
          maxChunkSize = Math.max(...qrChunks.map((c) => c.length))
        }
        break
    }

    // Use a more conservative limit to prevent QR code crashes
    const limit = 1500 // Reduced to prevent crashes

    return maxChunkSize > limit
  }

  const getDisplayModeDescription = () => {
    switch (displayMode) {
      case QRDisplayMode.RAW:
        if (rawPsbtChunks.length > 0) {
          // Only show "Static QR" if we actually have a single chunk at complexity 12
          if (qrComplexity === 12 && rawPsbtChunks.length === 1) {
            return 'Static QR - Complete PSBT in single code'
          }
          return rawPsbtChunks.length > 1
            ? t('transaction.preview.scanAllChunks', {
                current: currentRawChunk + 1,
                total: rawPsbtChunks.length
              })
            : t('transaction.preview.singleChunk')
        }
        if (serializedPsbt.length > 1500) {
          return t('error.qr.dataTooLarge')
        }
        if (!serializedPsbt) {
          return t('error.psbt.notAvailable')
        }
        return t('transaction.preview.rawPSBT')
      case QRDisplayMode.UR:
        if (!urChunks.length) {
          return t('error.psbt.notAvailable')
        }
        // Only show "Static QR" if we actually have a single chunk at complexity 12
        if (qrComplexity === 12 && urChunks.length === 1) {
          return 'Static QR - Complete UR in single code'
        }
        return urChunks.length > 1
          ? t('transaction.preview.scanAllChunks', {
              current: currentUrChunk + 1,
              total: urChunks.length
            })
          : t('transaction.preview.singleChunk')
      case QRDisplayMode.BBQR:
        if (!qrChunks.length) {
          return 'Loading BBQR chunks...'
        }
        // Only show "Static QR" if we actually have a single chunk at complexity 12
        if (qrComplexity === 12 && qrChunks.length === 1) {
          return 'Static QR - Complete BBQR in single code'
        }
        return qrChunks.length > 1
          ? t('transaction.preview.scanAllChunks', {
              current: currentChunk + 1,
              total: qrChunks.length
            })
          : t('transaction.preview.singleChunk')
    }
  }

  if (!id || !account) return <Redirect href="/" />

  // Calculate responsive dimensions
  const screenWidth = Dimensions.get('window').width
  const screenHeight = Dimensions.get('window').height
  const qrSize = Math.min(screenWidth * 0.9, screenHeight * 0.5, 700) // 80% of screen width, max 500px
  const containerPadding = screenWidth * 0.05 // 5% of screen width

  return (
    <>
      <SSMainLayout style={styles.mainLayout}>
        <SSVStack justifyBetween>
          <ScrollView>
            <SSVStack>
              <SSVStack gap="xxs">
                <SSText color="muted" size="sm" uppercase>
                  {t('transaction.id')}
                </SSText>
                <SSText size="lg" type="mono">
                  {messageId || `${t('common.loading')}...`}
                </SSText>
              </SSVStack>
              <SSVStack gap="xxs">
                <SSText color="muted" size="sm" uppercase>
                  {tn('contents')}
                </SSText>
                <SSTransactionChart transaction={transaction} />
              </SSVStack>
              <SSVStack gap="xxs">
                <SSText
                  uppercase
                  size="sm"
                  color="muted"
                  style={{ marginBottom: -22 }}
                >
                  {tn('decoded')}
                </SSText>
                {transactionHex !== '' && (
                  <SSTransactionDecoded txHex={transactionHex} />
                )}
              </SSVStack>

              {/* Multisig Signature Required Display */}
              {account.policyType === 'multisig' &&
                account.keys &&
                account.keys.length > 0 && (
                  <SSVStack gap="md" style={{ marginTop: 16 }}>
                    <SSText center color="muted" size="sm" uppercase>
                      {t('transaction.preview.multisigSignatureRequired')}
                    </SSText>

                    {/* N of M Component */}
                    <SSText
                      style={{
                        alignSelf: 'center',
                        fontSize: 55,
                        textTransform: 'lowercase'
                      }}
                    >
                      {account.keysRequired || 1} {t('common.of')}{' '}
                      {account.keyCount || 1}
                    </SSText>

                    <SSSignatureRequiredDisplay
                      requiredNumber={account.keysRequired || 1}
                      totalNumber={account.keyCount || 1}
                      collectedSignatures={Array.from(signedPsbts.entries())
                        .filter(([, psbt]) => psbt && psbt.trim().length > 0)
                        .map(([index]) => index)}
                    />

                    {/* Individual Signature Buttons - Dynamic based on number of cosigners */}
                    <SSVStack gap="none">
                      {account.keys?.map((key, index) => (
                        <SSSignatureDropdown
                          key={index}
                          index={index}
                          totalKeys={account.keys?.length || 0}
                          keyDetails={key}
                          messageId={messageId}
                          txBuilderResult={txBuilderResult}
                          serializedPsbt={serializedPsbt}
                          signedPsbt={signedPsbts.get(index) || ''}
                          setSignedPsbt={(psbt: string) =>
                            updateSignedPsbt(index, psbt)
                          }
                          isAvailable={isAvailable}
                          isEmitting={isEmitting}
                          isReading={isReading}
                          decryptedKey={decryptedKeys[index]}
                          account={account}
                          onShowQR={() => setNoKeyModalVisible(true)}
                          onNFCExport={handleNFCExport}
                          onPasteFromClipboard={
                            handleCosignerPasteFromClipboard
                          }
                          onCameraScan={handleCosignerCameraScan}
                          onNFCScan={handleCosignerNFCScan}
                          onSignWithLocalKey={() =>
                            handleSignWithLocalKey(index)
                          }
                          onSignWithSeedQR={() => handleSeedQRScanned(index)}
                          onSignWithSeedWords={() =>
                            handleSeedWordsScanned(index)
                          }
                        />
                      ))}
                    </SSVStack>
                  </SSVStack>
                )}

              {account.policyType !== 'watchonly' &&
              account.keys &&
              account.keys.length > 0 ? (
                <>
                  {account.policyType === 'multisig' && (
                    <SSText
                      center
                      color="muted"
                      size="sm"
                      style={{ marginBottom: 8 }}
                    >
                      {t('transaction.preview.signaturesCollected')}:{' '}
                      {
                        Array.from(signedPsbts.values()).filter(
                          (psbt) => psbt && psbt.trim().length > 0
                        ).length
                      }{' '}
                      / {account.keysRequired || account.keys.length}
                    </SSText>
                  )}
                  <SSButton
                    variant="secondary"
                    disabled={
                      !messageId ||
                      (account.policyType === 'multisig' &&
                        !hasAllRequiredSignatures())
                    }
                    label={
                      account.policyType === 'multisig'
                        ? t('transaction.preview.checkAllSignatures')
                        : t('sign.transaction')
                    }
                    onPress={async () => {
                      // For multisig accounts, combine and finalize PSBTs first
                      if (account?.policyType === 'multisig') {
                        const finalTransactionHex =
                          await combineAndFinalizeMultisigPSBTs()

                        if (finalTransactionHex) {
                          router.navigate(
                            `/account/${id}/signAndSend/signMessage`
                          )
                        } else {
                          // Don't navigate if finalization failed
                        }
                      } else {
                        // For non-multisig accounts, navigate directly
                        router.navigate(
                          `/account/${id}/signAndSend/signMessage`
                        )
                      }
                    }}
                  />
                </>
              ) : (
                account.keys &&
                account.keys.length > 0 &&
                (account.keys[0].creationType === 'importDescriptor' ||
                  account.keys[0].creationType === 'importExtendedPub') && (
                  <>
                    <SSText
                      center
                      color="muted"
                      size="sm"
                      uppercase
                      style={{ marginTop: 16 }}
                    >
                      {t('transaction.preview.exportUnsigned')}
                    </SSText>
                    <SSHStack gap="xxs" justifyBetween>
                      <SSButton
                        variant="outline"
                        disabled={!messageId}
                        label={t('common.copy')}
                        style={{ width: '48%' }}
                        onPress={() => {
                          if (txBuilderResult?.psbt?.base64) {
                            Clipboard.setStringAsync(
                              txBuilderResult.psbt.base64
                            )
                            toast(t('common.copiedToClipboard'))
                          }
                        }}
                      />
                      <SSButton
                        variant="outline"
                        disabled={!messageId}
                        label="Show QR"
                        style={{ width: '48%' }}
                        onPress={() => {
                          setNoKeyModalVisible(true)
                        }}
                      />
                    </SSHStack>
                    <SSHStack gap="xxs" justifyBetween>
                      <SSButton
                        label="USB"
                        style={{ width: '48%' }}
                        variant="outline"
                        disabled
                      />

                      <SSButton
                        label={
                          isEmitting
                            ? t('watchonly.read.scanning')
                            : 'Export NFC'
                        }
                        style={{ width: '48%' }}
                        variant="outline"
                        disabled={!isAvailable || !serializedPsbt}
                        onPress={handleNFCExport}
                      />
                    </SSHStack>
                    <SSText
                      center
                      color="muted"
                      size="sm"
                      uppercase
                      style={{ marginTop: 16 }}
                    >
                      {signedPsbt &&
                      (signedPsbt.toLowerCase().startsWith('70736274ff') ||
                        signedPsbt.startsWith('cHNidP'))
                        ? 'Imported PSBT (may need additional signatures)'
                        : t('transaction.preview.importSigned')}
                    </SSText>
                    <View
                      style={{
                        minHeight: 200,
                        maxHeight: 600,
                        paddingTop: 12,
                        paddingBottom: 12,
                        paddingHorizontal: 12,
                        backgroundColor: Colors.gray[900],
                        borderRadius: 8,
                        borderWidth: 1,
                        borderColor: Colors.gray[700]
                      }}
                    >
                      <ScrollView
                        style={{ flex: 1 }}
                        showsVerticalScrollIndicator
                        nestedScrollEnabled
                      >
                        <SSText
                          style={{
                            fontFamily: Typography.sfProMono,
                            fontSize: 12,
                            color: Colors.white,
                            lineHeight: 18
                          }}
                        >
                          {signedPsbt || t('transaction.preview.signedPsbt')}
                        </SSText>
                      </ScrollView>
                    </View>
                    <SSHStack gap="xxs" justifyBetween>
                      <SSButton
                        label="Paste"
                        style={{ width: '48%' }}
                        variant="outline"
                        onPress={handleWatchOnlyPasteFromClipboard}
                      />
                      <SSButton
                        label="Scan QR"
                        style={{ width: '48%' }}
                        variant="outline"
                        onPress={() => setCameraModalVisible(true)}
                      />
                    </SSHStack>
                    <SSHStack gap="xxs" justifyBetween>
                      <SSButton
                        label="USB"
                        style={{ width: '48%' }}
                        variant="outline"
                        disabled
                      />
                      <SSButton
                        label={
                          isReading
                            ? t('watchonly.read.scanning')
                            : t('watchonly.read.nfc')
                        }
                        style={{ width: '48%' }}
                        variant="outline"
                        disabled={!isAvailable}
                        onPress={handleWatchOnlyNFCScan}
                      />
                    </SSHStack>
                    <SSButton
                      label="Check Signature"
                      style={{ marginTop: 26 }}
                      variant="secondary"
                      disabled={!signedPsbt}
                      onPress={() =>
                        router.navigate(
                          `/account/${id}/signAndSend/signMessage`
                        )
                      }
                    />
                  </>
                )
              )}
            </SSVStack>
          </ScrollView>
        </SSVStack>
        <SSModal
          visible={noKeyModalVisible}
          fullOpacity
          onClose={() => {
            setNoKeyModalVisible(false)
          }}
        >
          <SSVStack
            gap="xs"
            style={{
              flex: 1,
              justifyContent: 'center',
              alignItems: 'center',
              padding: containerPadding
            }}
          >
            <SSText color="white" uppercase style={{ marginBottom: 5 }}>
              {t('transaction.preview.PSBT')}
            </SSText>
            {qrError ? (
              <SSText color="white" size="sm" style={{ marginTop: 16 }}>
                {qrError}
              </SSText>
            ) : qrChunks.length > 0 ? (
              <>
                <View
                  style={{
                    padding: 5,
                    backgroundColor: Colors.white,
                    alignItems: 'center',
                    marginBottom: 0,
                    width: qrSize + 10,
                    borderRadius: 2
                  }}
                >
                  <SSQRCode
                    value={getQRValue()}
                    color={Colors.black}
                    backgroundColor={Colors.white}
                    size={qrSize}
                  />
                </View>
                <SSHStack
                  gap="xs"
                  style={{ width: screenWidth * 0.92, marginBottom: 10 }}
                >
                  <SSButton
                    variant={
                      displayMode === QRDisplayMode.RAW
                        ? 'secondary'
                        : 'outline'
                    }
                    label="RAW"
                    onPress={() => {
                      setDisplayMode(QRDisplayMode.RAW)
                      // Reset chunk index when switching modes
                      setCurrentRawChunk(0)
                    }}
                    style={{ flex: 1 }}
                  />
                  <SSButton
                    variant={
                      displayMode === QRDisplayMode.UR ? 'secondary' : 'outline'
                    }
                    label="UR"
                    onPress={() => {
                      setDisplayMode(QRDisplayMode.UR)
                      // Reset chunk index when switching modes
                      setCurrentUrChunk(0)
                    }}
                    style={{ flex: 1 }}
                  />
                  <SSButton
                    variant={
                      displayMode === QRDisplayMode.BBQR
                        ? 'secondary'
                        : 'outline'
                    }
                    label="BBQR"
                    onPress={() => {
                      setDisplayMode(QRDisplayMode.BBQR)
                      // Reset chunk index when switching modes
                      setCurrentChunk(0)
                    }}
                    style={{ flex: 1 }}
                  />
                </SSHStack>
                <SSText
                  center
                  color="white"
                  size="sm"
                  style={{ maxWidth: screenWidth * 0.9 }}
                >
                  {getDisplayModeDescription()}
                </SSText>
                {isDataTooLargeForSingleQR() && qrComplexity >= 11 && (
                  <SSText
                    center
                    color="muted"
                    size="xs"
                    style={{ marginTop: 5 }}
                  >
                    Max density limited due to data size
                  </SSText>
                )}
                <SSText
                  center
                  color="white"
                  size="sm"
                  type="mono"
                  style={{
                    padding: 5,
                    width: screenWidth * 0.92,
                    height: 80,
                    backgroundColor: Colors.gray[900],
                    borderRadius: 2,
                    textAlignVertical: 'center',
                    paddingHorizontal: 20
                  }}
                >
                  {getQRValue().length > 100
                    ? `${getQRValue().slice(0, 100)}...`
                    : getQRValue()}
                </SSText>
                <SSHStack
                  justifyEvenly
                  style={{ width: screenWidth * 0.9, marginBottom: 20 }}
                >
                  <SSVStack gap="xs">
                    <SSText color="white" size="sm" center>
                      QR density: {qrComplexity}/12
                    </SSText>
                    <SSHStack gap="sm" style={{ justifyContent: 'center' }}>
                      <SSButton
                        variant="outline"
                        label="-"
                        onPress={() =>
                          setQrComplexity(Math.max(1, qrComplexity - 1))
                        }
                        style={{ height: 50, width: 50 }}
                      />
                      <SSButton
                        variant={
                          qrComplexity === 11 && isDataTooLargeForSingleQR()
                            ? 'ghost'
                            : 'outline'
                        }
                        label="+"
                        onPress={() => {
                          const newComplexity = qrComplexity + 1
                          // Check if the new complexity would create data too large for QR codes
                          if (
                            newComplexity === 12 &&
                            isDataTooLargeForSingleQR()
                          ) {
                            toast.error('Data too large for single QR code')
                            return
                          }
                          setQrComplexity(Math.min(12, newComplexity))
                        }}
                        style={{ height: 50, width: 50 }}
                      />
                    </SSHStack>
                  </SSVStack>
                  <SSVStack gap="xs">
                    <SSText color="white" size="sm" center>
                      {t('common.speed')}: {animationSpeed}/12
                    </SSText>
                    <SSHStack gap="sm" style={{ justifyContent: 'center' }}>
                      <SSButton
                        variant="outline"
                        label="-"
                        onPress={() =>
                          setAnimationSpeed(Math.max(1, animationSpeed - 1))
                        }
                        style={{ height: 50, width: 50 }}
                      />
                      <SSButton
                        variant="outline"
                        label="+"
                        onPress={() =>
                          setAnimationSpeed(Math.min(12, animationSpeed + 1))
                        }
                        style={{ height: 50, width: 50 }}
                      />
                    </SSHStack>
                  </SSVStack>
                </SSHStack>
              </>
            ) : (
              <SSText color="white" size="sm" style={{ marginTop: 16 }}>
                {t('common.loading')}
              </SSText>
            )}
          </SSVStack>
        </SSModal>
        <SSModal
          visible={cameraModalVisible}
          fullOpacity
          onClose={() => {
            setCameraModalVisible(false)
            resetScanProgress()
            setCurrentCosignerIndex(null)
          }}
        >
          <SSVStack itemsCenter gap="md">
            <SSText color="muted" uppercase>
              {scanProgress.type
                ? `Scanning ${scanProgress.type.toUpperCase()} QR Code`
                : currentCosignerIndex !== null &&
                    (() => {
                      const secret = decryptedKeys[currentCosignerIndex]?.secret
                      return !(
                        secret &&
                        typeof secret === 'object' &&
                        'mnemonic' in secret &&
                        (secret as Secret)?.mnemonic
                      )
                    })()
                  ? 'Scan Seed QR Code'
                  : t('camera.scanQRCode')}
            </SSText>

            <CameraView
              onBarcodeScanned={(res) => {
                handleQRCodeScanned(res.raw, currentCosignerIndex ?? undefined)
              }}
              barcodeScannerSettings={{ barcodeTypes: ['qr'] }}
              style={{ width: 340, height: 340 }}
            />

            {/* Show progress if scanning multi-part QR */}
            {scanProgress.type && scanProgress.total > 1 && (
              <SSVStack itemsCenter gap="xs" style={{ marginBottom: 10 }}>
                {scanProgress.type === 'ur' ? (
                  // For UR fountain encoding, show the actual target
                  <>
                    {(() => {
                      const maxFragment = Math.max(
                        ...Array.from(scanProgress.scanned)
                      )
                      const actualTotal = maxFragment + 1
                      const conservativeTarget = Math.ceil(actualTotal * 1.1)
                      const theoreticalTarget = Math.ceil(
                        scanProgress.total * 1.5
                      )
                      const displayTarget = Math.min(
                        conservativeTarget,
                        theoreticalTarget
                      )

                      return (
                        <>
                          <SSText color="white" center>
                            {`UR fountain encoding: ${scanProgress.scanned.size}/${displayTarget} fragments`}
                          </SSText>
                          <View
                            style={{
                              width: 300,
                              height: 4,
                              backgroundColor: Colors.gray[700],
                              borderRadius: 2
                            }}
                          >
                            <View
                              style={{
                                width:
                                  (scanProgress.scanned.size / displayTarget) *
                                  300,
                                height: 4,
                                maxWidth: 300,
                                backgroundColor: Colors.white,
                                borderRadius: 2
                              }}
                            />
                          </View>
                        </>
                      )
                    })()}
                  </>
                ) : (
                  // For RAW and BBQR, show normal progress
                  <>
                    <SSText color="white" center>
                      {`${t('common.progress')}: ${scanProgress.scanned.size}/${
                        scanProgress.total
                      } chunks`}
                    </SSText>
                    <View
                      style={{
                        width: 300,
                        height: 4,
                        backgroundColor: Colors.gray[700],
                        borderRadius: 2
                      }}
                    >
                      <View
                        style={{
                          width:
                            (scanProgress.scanned.size / scanProgress.total) *
                            300,
                          height: 4,
                          maxWidth: scanProgress.total * 300,
                          backgroundColor: Colors.white,
                          borderRadius: 2
                        }}
                      />
                    </View>
                    <SSText color="muted" size="sm" center>
                      {`Scanned parts: ${Array.from(scanProgress.scanned)
                        .sort((a, b) => a - b)
                        .map((n) => n + 1)
                        .join(', ')}`}
                    </SSText>
                  </>
                )}
              </SSVStack>
            )}

            {!permission?.granted && (
              <SSButton
                label={t('camera.enableCameraAccess')}
                onPress={requestPermission}
              />
            )}

            {/* Reset button for multi-part scans */}
            {scanProgress.type && (
              <SSHStack>
                <SSButton
                  label="Reset Scan"
                  variant="outline"
                  onPress={resetScanProgress}
                  style={{ marginTop: 10, width: 200 }}
                />
              </SSHStack>
            )}
          </SSVStack>
        </SSModal>
        <SSModal
          visible={nfcModalVisible}
          fullOpacity
          onClose={() => {
            setNfcModalVisible(false)
            setNfcError(null)
            if (isEmitting) cancelNFCEmitterScan()
          }}
        >
          <SSVStack itemsCenter gap="lg">
            <SSText center style={{ maxWidth: 300 }}>
              {nfcError ? t('common.error') : t('transaction.preview.nfcTip')}
            </SSText>
            {nfcError ? (
              <SSVStack itemsCenter gap="md">
                <SSText color="white" center>
                  {nfcError}
                </SSText>
              </SSVStack>
            ) : (
              <Animated.View
                style={{
                  width: 200,
                  height: 200,
                  backgroundColor: nfcPulseAnim.interpolate({
                    inputRange: [0, 1],
                    outputRange: [Colors.gray[800], Colors.gray[400]]
                  }),
                  borderRadius: 100,
                  justifyContent: 'center',
                  alignItems: 'center'
                }}
              >
                <SSText uppercase>Emitting NFC</SSText>
              </Animated.View>
            )}
          </SSVStack>
        </SSModal>
        <SSModal
          visible={nfcScanModalVisible}
          fullOpacity
          onClose={() => {
            setNfcScanModalVisible(false)
            if (isReading) cancelNFCScan()
          }}
        >
          <SSVStack itemsCenter gap="lg">
            <SSText center style={{ maxWidth: 300 }}>
              {nfcError ? t('common.error') : t('transaction.preview.nfcTip')}
            </SSText>
            <Animated.View
              style={{
                width: 200,
                height: 200,
                backgroundColor: nfcPulseAnim.interpolate({
                  inputRange: [0, 1],
                  outputRange: [Colors.gray[800], Colors.gray[400]]
                }),
                borderRadius: 100,
                justifyContent: 'center',
                alignItems: 'center'
              }}
            >
              <SSText uppercase>{t('watchonly.read.scanning')}</SSText>
            </Animated.View>
          </SSVStack>
        </SSModal>

        {/* Word Count Selection Modal */}
        <SSModal
          visible={wordCountModalVisible}
          fullOpacity
          onClose={() => {
            setWordCountModalVisible(false)
            setCurrentCosignerIndex(null)
          }}
        >
          <SSVStack gap="lg">
            <SSText center uppercase>
              Select Seed Word Count
            </SSText>
            <SSText center color="muted" size="sm">
              Choose the number of words in your mnemonic seed
            </SSText>

            <SSVStack gap="sm">
              {[12, 15, 18, 21, 24].map((wordCount) => (
                <SSButton
                  key={wordCount}
                  label={`${wordCount} words`}
                  variant={
                    selectedWordCount === wordCount ? 'outline' : 'ghost'
                  }
                  onPress={() =>
                    setSelectedWordCount(wordCount as MnemonicCount)
                  }
                />
              ))}
            </SSVStack>
          </SSVStack>
          <SSHStack gap="sm">
            <SSButton
              label="Continue"
              variant="secondary"
              onPress={() => handleWordCountSelect(selectedWordCount)}
            />
          </SSHStack>
        </SSModal>

        {/* Seed Words Input Modal */}
        <SSModal
          visible={seedWordsModalVisible}
          fullOpacity
          onClose={() => {
            setSeedWordsModalVisible(false)
            setCurrentMnemonic('')
            _setCurrentFingerprint('')
            setCurrentCosignerIndex(null)
          }}
        >
          <ScrollView style={{ width: '100%', maxWidth: 400, maxHeight: 600 }}>
            <View style={{ paddingHorizontal: 16 }}>
              <SSVStack gap="lg">
                <SSText center uppercase>
                  Enter Seed Words
                </SSText>
                <SSText center color="muted" size="sm">
                  Enter your {selectedWordCount}-word mnemonic seed phrase
                </SSText>
              </SSVStack>

              <SSSeedWordsInput
                wordCount={selectedWordCount}
                network={network as Network}
                onMnemonicValid={handleMnemonicValid}
                onMnemonicInvalid={handleMnemonicInvalid}
                showPassphrase
                showChecksum
                showFingerprint
                showPasteButton
                showActionButton
                actionButtonLabel="Sign with Seed Words"
                actionButtonVariant="secondary"
                onActionButtonPress={handleSeedWordsSubmit}
                actionButtonDisabled={false}
                actionButtonLoading={false}
                showCancelButton={false}
                autoCheckClipboard
              />
            </View>
          </ScrollView>
        </SSModal>
      </SSMainLayout>
    </>
  )
}

const styles = StyleSheet.create({
  mainLayout: { paddingTop: 0, paddingBottom: 20 },
  modalStack: { marginVertical: 32, width: '100%', paddingHorizontal: 32 }
})

export default PreviewMessage<|MERGE_RESOLUTION|>--- conflicted
+++ resolved
@@ -99,7 +99,6 @@
   const account = useAccountsStore((state) =>
     state.accounts.find((account) => account.id === id)
   )
-
   const wallet = useGetAccountWallet(id!)
   const network = useBlockchainStore((state) => state.selectedNetwork)
   const [messageId, setMessageId] = useState('')
@@ -451,11 +450,7 @@
           network
         )
         transaction.addOutput(outputScript, output.amount)
-<<<<<<< HEAD
-      } catch (_error) {
-=======
       } catch {
->>>>>>> c43d764a
         // Don't call toast during render - this will be handled by validation elsewhere
         // Just return empty string to indicate invalid transaction
         return ''
@@ -531,43 +526,28 @@
   }, [wallet, inputs, outputs, fee, rbf, network, setTxBuilderResult])
 
   // Separate effect to validate addresses and show errors
-<<<<<<< HEAD
   // Only validate when we have a complete transaction (not during editing)
   useEffect(() => {
     if (!account || !outputs.length || !txBuilderResult) return
-=======
-  useEffect(() => {
-    if (!account || !outputs.length) return
->>>>>>> c43d764a
 
     const network = bitcoinjsNetwork(account.network)
 
     for (const output of outputs) {
       // Check if address is empty or invalid
       if (!output.to || output.to.trim() === '') {
-<<<<<<< HEAD
         // Don't show error for empty addresses during editing
         continue
-=======
-        toast.error(
-          'Invalid address format: Empty address. Please check your transaction configuration.'
-        )
-        break // Only show one error at a time
->>>>>>> c43d764a
       }
 
       try {
         bitcoinjs.address.toOutputScript(output.to, network)
       } catch (_error) {
-<<<<<<< HEAD
         // Only show error for clearly invalid addresses, not during editing
         // Check if the address looks like it might be incomplete (too short)
         if (output.to.length < 10) {
           continue // Skip validation for very short addresses (likely incomplete)
         }
 
-=======
->>>>>>> c43d764a
         // Show error toast for invalid address
         toast.error(
           `Invalid address format: ${output.to}. Please check your transaction configuration.`
@@ -575,11 +555,7 @@
         break // Only show one error at a time
       }
     }
-<<<<<<< HEAD
   }, [account, outputs, txBuilderResult])
-=======
-  }, [account, outputs])
->>>>>>> c43d764a
 
   const getPsbtString = useCallback(async () => {
     if (!txBuilderResult?.psbt) {
