import { Redirect, router, Stack, useLocalSearchParams } from 'expo-router'
import { useEffect, useState } from 'react'
import { ScrollView, StyleSheet, View } from 'react-native'
import { useShallow } from 'zustand/react/shallow'

import { SSIconEyeOn } from '@/components/icons'
import SSButton from '@/components/SSButton'
import SSClipboardCopy from '@/components/SSClipboardCopy'
import SSModal from '@/components/SSModal'
import SSMultisigKeyControl from '@/components/SSMultisigKeyControl'
import SSPinEntry from '@/components/SSPinEntry'
import SSRadioButton from '@/components/SSRadioButton'
import SSScriptVersionModal from '@/components/SSScriptVersionModal'
import SSSeedQR from '@/components/SSSeedQR'
import SSSelectModal from '@/components/SSSelectModal'
import SSSignatureRequiredDisplay from '@/components/SSSignatureRequiredDisplay'
import SSText from '@/components/SSText'
import SSTextInput from '@/components/SSTextInput'
import { PIN_KEY, SALT_KEY } from '@/config/auth'
import SSFormLayout from '@/layouts/SSFormLayout'
import SSHStack from '@/layouts/SSHStack'
import SSSeedLayout from '@/layouts/SSSeedLayout'
import SSVStack from '@/layouts/SSVStack'
import { t } from '@/locales'
import { getItem } from '@/storage/encrypted'
import { useAccountsStore } from '@/store/accounts'
import { useAuthStore } from '@/store/auth'
import { useWalletsStore } from '@/store/wallets'
import { Colors } from '@/styles'
import { type Account, type Key, type Secret } from '@/types/models/Account'
import { type AccountSearchParams } from '@/types/navigation/searchParams'
import { extractAccountFingerprint } from '@/utils/account'
import { aesDecrypt, pbkdf2Encrypt } from '@/utils/crypto'
import { formatAccountCreationDate } from '@/utils/date'
import { getScriptVersionDisplayName } from '@/utils/scripts'

// Function to get user-friendly display names for script versions
function getScriptVersionDisplayName(scriptVersion: string): string {
  switch (scriptVersion) {
    case 'P2PKH':
      return 'Legacy (P2PKH)'
    case 'P2SH-P2WPKH':
      return 'Nested Segwit (P2SH-P2WPKH)'
    case 'P2WPKH':
      return 'Native Segwit (P2WPKH)'
    case 'P2TR':
      return 'Taproot (P2TR)'
    case 'P2SH':
      return 'Legacy (P2SH)'
    case 'P2SH-P2WSH':
      return 'Nested Segwit (P2SH-P2WSH)'
    case 'P2WSH':
      return 'Native Segwit (P2WSH)'
    default:
      return scriptVersion
  }
}

export default function AccountSettings() {
  const { id: currentAccountId } = useLocalSearchParams<AccountSearchParams>()

  const [account, updateAccountName, deleteAccount] = useAccountsStore(
    useShallow((state) => [
      state.accounts.find((_account) => _account.id === currentAccountId),
      state.updateAccountName,
      state.deleteAccount
    ])
  )
  const removeAccountWallet = useWalletsStore(
    (state) => state.removeAccountWallet
  )

  const skipPin = useAuthStore((state) => state.skipPin)

  const [scriptVersion, setScriptVersion] = useState<Key['scriptVersion']>(
    account?.keys[0]?.scriptVersion || 'P2WPKH'
  )
  const [network, setNetwork] = useState<NonNullable<string>>(
    account?.network || 'signet'
  )
  const [accountName, setAccountName] = useState<Account['name']>(
    account?.name || ''
  )
  const [localMnemonic, setLocalMnemonic] = useState('')
  const [decryptedKeys, setDecryptedKeys] = useState<Key[]>([])

  const [scriptVersionModalVisible, setScriptVersionModalVisible] =
    useState(false)
  const [networkModalVisible, setNetworkModalVisible] = useState(false)
  const [deleteModalVisible, setDeleteModalVisible] = useState(false)
  const [mnemonicModalVisible, setMnemonicModalVisible] = useState(false)
  const [seedQRModalVisible, setSeedQRModalVisible] = useState(false)
  const [pin, setPin] = useState<string[]>(Array(4).fill(''))
  const [showPinEntry, setShowPinEntry] = useState(false)

  function getPolicyTypeButtonLabel() {
    switch (account?.policyType) {
      case 'singlesig':
        return t('account.policy.singleSignature.title')
      case 'multisig':
        return t('account.policy.multiSignature.title')
      case 'watchonly':
        return t('account.policy.watchOnly.title')
      default:
        return ''
    }
  }

  function handleOnViewMnemonic() {
    if (skipPin) {
      setMnemonicModalVisible(true)
    } else {
      setPin(Array(4).fill(''))
      setShowPinEntry(true)
    }
  }

  async function handlePinEntry(pinString: string) {
    const salt = await getItem(SALT_KEY)
    const storedEncryptedPin = await getItem(PIN_KEY)
    if (!salt || !storedEncryptedPin) return

    const encryptedPin = await pbkdf2Encrypt(pinString, salt)
    const isPinValid = encryptedPin === storedEncryptedPin

    if (isPinValid) {
      setShowPinEntry(false)
      setMnemonicModalVisible(true)
    }
  }

  async function saveChanges() {
    updateAccountName(currentAccountId!, accountName)
    router.replace(`/account/${currentAccountId}/`)
  }

  function deleteThisAccount() {
    deleteAccount(currentAccountId!)
    removeAccountWallet(currentAccountId!)
    router.replace('/accountList')
  }

  useEffect(() => {
    async function getMnemonic() {
      const pin = await getItem(PIN_KEY)
      if (!account || !pin) return

      const iv = account.keys[0].iv
      const encryptedSecret = account.keys[0].secret as string

      const accountSecretString = await aesDecrypt(encryptedSecret, pin, iv)
      const accountSecret = JSON.parse(accountSecretString) as Secret

      setLocalMnemonic(accountSecret.mnemonic || '')
    }
    getMnemonic()
  }, []) // eslint-disable-line react-hooks/exhaustive-deps

  useEffect(() => {
    async function decryptKeys() {
      const pin = await getItem(PIN_KEY)
      if (!account || !pin) return

      try {
        const decryptedKeysData = await Promise.all(
          account.keys.map(async (key) => {
            if (typeof key.secret === 'string') {
              // Decrypt the key's secret
              const decryptedSecretString = await aesDecrypt(
                key.secret,
                pin,
                key.iv
              )
              const decryptedSecret = JSON.parse(
                decryptedSecretString
              ) as Secret

              return {
                ...key,
                secret: decryptedSecret
              }
            } else {
              return key
            }
          })
        )

        setDecryptedKeys(decryptedKeysData)
      } catch (_error) {
        // Handle error silently
      }
    }
    decryptKeys()
  }, [account])

  // Update network when account changes
  useEffect(() => {
    if (account?.network) {
      setNetwork(account.network)
    }
  }, [account?.network])

  // Update script version when account changes
  useEffect(() => {
    const accountKeys = account?.keys
    const scriptVersion = accountKeys?.[0]?.scriptVersion
    if (scriptVersion) {
      setScriptVersion(scriptVersion)
    }
  }, [account?.keys])

  if (!currentAccountId || !account || !scriptVersion)
    return <Redirect href="/" />

  return (
    <ScrollView>
      <Stack.Screen
        options={{
          headerTitle: () => (
            <SSHStack gap="sm">
              <SSText uppercase>{account.name}</SSText>
              {account.policyType === 'watchonly' && (
                <SSIconEyeOn stroke="#fff" height={16} width={16} />
              )}
            </SSHStack>
          ),
          headerRight: () => null
        }}
      />

      <SSVStack gap="lg" style={styles.mainLayout}>
        <SSText center uppercase color="muted">
          {t('account.settings.title')}
        </SSText>
        <SSVStack itemsCenter gap="none">
<<<<<<< HEAD
          {account.policyType !== 'multisig' && (
            <SSHStack gap="sm">
              <SSText color="muted">{t('account.fingerprint')}</SSText>
              <SSText>
                {extractAccountFingerprint(account, decryptedKeys) || '-'}
              </SSText>
            </SSHStack>
          )}
          <SSHStack gap="sm">
            <SSText color="muted">{t('account.createdOn')}</SSText>
            {account && account.createdAt && (
              <SSText>
                {(() => {
                  try {
                    if (account.createdAt instanceof Date) {
                      return formatDate(account.createdAt)
                    } else {
                      const date = new Date(account.createdAt)
                      if (isNaN(date.getTime())) {
                        // Invalid createdAt value in settings
                        return 'Invalid date'
                      }
                      return formatDate(date)
                    }
                  } catch (_error) {
                    // Error formatting createdAt in settings
                    return 'Invalid date'
                  }
                })()}
              </SSText>
=======
          <SSHStack gap="sm">
            <SSText color="muted">{t('account.fingerprint')}</SSText>
            <SSText>
              {extractAccountFingerprint(account, decryptedKeys) || '-'}
            </SSText>
          </SSHStack>
          <SSHStack gap="sm">
            <SSText color="muted">{t('account.createdOn')}</SSText>
            {account && account.createdAt && (
              <SSText>{formatAccountCreationDate(account.createdAt)}</SSText>
>>>>>>> c43d764a
            )}
          </SSHStack>
        </SSVStack>

        {account.policyType === 'multisig' && (
          <>
            <SSVStack gap="md" style={styles.multiSigContainer}>
              {/* N of M Component */}
              <SSText
                weight="light"
                style={{
                  alignSelf: 'center',
                  fontSize: 55,
                  textTransform: 'lowercase'
                }}
              >
                {account.keysRequired || 1} {t('common.of')}{' '}
                {account.keyCount || 1}
              </SSText>

              <SSSignatureRequiredDisplay
                requiredNumber={account.keysRequired || 1}
                totalNumber={account.keyCount || 1}
                collectedSignatures={[]}
              />
              <SSText center uppercase>
                {t('account.accountKeys')}
              </SSText>
            </SSVStack>
            <SSVStack gap="none" style={styles.multiSigKeyControlCOntainer}>
              {decryptedKeys.length > 0 ? (
                decryptedKeys.map((key, index) => (
                  <SSMultisigKeyControl
                    key={index}
                    index={index}
                    keyCount={account.keyCount}
                    keyDetails={key}
                    isSettingsMode
                    accountId={currentAccountId}
                  />
                ))
              ) : (
                // Show loading state while decrypting
                <SSText center color="muted">
                  Loading keys...
                </SSText>
              )}
            </SSVStack>
          </>
        )}

        <SSVStack>
          <SSHStack>
            <SSButton
              style={styles.button}
              label={t('account.export.labels')}
              onPress={() =>
                router.navigate(
                  `/account/${currentAccountId}/settings/export/labels`
                )
              }
            />
            <SSButton
              style={styles.button}
              label={t('account.import.labels')}
              onPress={() =>
                router.navigate(
                  `/account/${currentAccountId}/settings/import/labels`
                )
              }
            />
          </SSHStack>
        </SSVStack>

        <SSVStack>
          {(account.keys[0].creationType === 'generateMnemonic' ||
            account.keys[0].creationType === 'importMnemonic') &&
            account.policyType !== 'multisig' && (
              <SSHStack>
                <SSButton
                  style={styles.button}
                  label={t('account.viewMnemonic')}
                  onPress={() => handleOnViewMnemonic()}
                />
              </SSHStack>
            )}
          <SSHStack>
            <SSButton
              style={styles.button}
              label={t('account.export.descriptors')}
              onPress={() =>
                router.navigate(
                  `/account/${currentAccountId}/settings/export/descriptors`
                )
              }
            />
            <SSButton
              style={styles.button}
              label={t('account.export.pubkeys')}
              onPress={() =>
                router.navigate(
                  `/account/${currentAccountId}/settings/export/pubkeys`
                )
              }
            />
          </SSHStack>
          <SSButton
            style={styles.button}
            label={t('account.nostrSync.sync')}
            onPress={() =>
              router.navigate(`/account/${currentAccountId}/settings/nostr`)
            }
          />
        </SSVStack>

        <SSFormLayout>
          <SSFormLayout.Item>
            <SSFormLayout.Label label={t('account.name')} />
            <SSTextInput value={accountName} onChangeText={setAccountName} />
          </SSFormLayout.Item>
          <SSFormLayout.Item>
            <SSFormLayout.Label label={t('account.network.title')} />
            <SSButton
              label={network}
              // onPress={() => setNetworkModalVisible(true)}
              withSelect
            />
          </SSFormLayout.Item>
          <SSFormLayout.Item>
            <SSFormLayout.Label label={t('account.policy.title')} />
            <SSButton label={getPolicyTypeButtonLabel()} withSelect />
          </SSFormLayout.Item>
          {account.policyType === 'singlesig' && (
            <SSFormLayout.Item>
              <SSFormLayout.Label label={t('account.script')} />
              <SSButton
                label={getScriptVersionDisplayName(scriptVersion)}
                onPress={() => setScriptVersionModalVisible(true)}
                withSelect
              />
            </SSFormLayout.Item>
          )}
        </SSFormLayout>
<<<<<<< HEAD

=======
        {account.policyType === 'multisig' && (
          <>
            <SSVStack gap="md" style={styles.multiSigContainer}>
              <SSMultisigCountSelector
                maxCount={12}
                requiredNumber={account.keysRequired!}
                totalNumber={account.keyCount!}
                viewOnly
              />
              <SSText center>{t('account.addOrGenerateKeys')}</SSText>
            </SSVStack>
            <SSVStack gap="none" style={styles.multiSigKeyControlCOntainer}>
              {decryptedKeys.length > 0 ? (
                decryptedKeys.map((key, index) => (
                  <SSMultisigKeyControl
                    key={index}
                    isBlackBackground={index % 2 === 1}
                    index={index}
                    keyCount={account.keyCount}
                    keyDetails={key}
                    isSettingsMode
                    accountId={currentAccountId}
                  />
                ))
              ) : (
                // Show loading state while decrypting
                <SSText center color="muted">
                  Loading keys...
                </SSText>
              )}
            </SSVStack>
          </>
        )}
>>>>>>> c43d764a
        <SSVStack style={styles.actionsContainer}>
          <SSButton label={t('account.duplicate.title')} />
          <SSButton
            label={t('account.delete.title')}
            style={styles.deleteButton}
            onPress={() => setDeleteModalVisible(true)}
          />
          <SSButton
            label={t('common.save')}
            variant="secondary"
            onPress={saveChanges}
          />
        </SSVStack>
      </SSVStack>
      <SSScriptVersionModal
        visible={scriptVersionModalVisible}
        scriptVersion={scriptVersion}
        policyType={account?.policyType}
        onSelect={(scriptVersion) => {
          setScriptVersion(scriptVersion)
          setScriptVersionModalVisible(false)
        }}
        onCancel={() => setScriptVersionModalVisible(false)}
      />
      <SSSelectModal
        visible={networkModalVisible}
        title={t('account.network.title')}
        selectedText={network.toUpperCase()}
        selectedDescription={t('account.network.description', { network })}
        onSelect={() => setNetworkModalVisible(false)}
        onCancel={() => setNetworkModalVisible(false)}
      >
        <SSRadioButton
          label={t('bitcoin.network.mainnet')}
          selected={network === 'bitcoin'}
          onPress={() => setNetwork('bitcoin')}
        />
        <SSRadioButton
          label={t('bitcoin.network.signet')}
          selected={network === 'signet'}
          onPress={() => setNetwork('signet')}
        />
        <SSRadioButton
          label={t('bitcoin.network.testnet')}
          selected={network === 'testnet'}
          onPress={() => setNetwork('testnet')}
        />
      </SSSelectModal>
      <SSModal
        visible={deleteModalVisible}
        onClose={() => setDeleteModalVisible(false)}
      >
        <SSVStack style={styles.deleteModalOuterContainer}>
          <SSText uppercase>{t('common.areYouSure')}</SSText>
          <SSHStack style={styles.deleteModalInnerContainer}>
            <SSButton
              label={t('common.yes')}
              style={styles.deleteButton}
              onPress={() => {
                setDeleteModalVisible(false)
                setTimeout(() => {
                  deleteThisAccount()
                }, 0)
              }}
            />
            <SSButton
              label={t('common.no')}
              onPress={() => setDeleteModalVisible(false)}
            />
          </SSHStack>
        </SSVStack>
      </SSModal>
      <SSModal
        fullOpacity
        visible={mnemonicModalVisible}
        onClose={() => setMnemonicModalVisible(false)}
        closeButtonVariant="ghost"
        label={t('common.close')}
      >
        {localMnemonic && (
          <View style={styles.mnemonicModalOuterContainer}>
            <SSVStack gap="lg" style={styles.mnemonicModalContainer}>
              <SSText center uppercase>
                {account.name}
              </SSText>
              <SSText center uppercase>
                {account.keys[0].mnemonicWordCount}{' '}
                {t('account.mnemonic.title')}
              </SSText>
              <SSHStack style={{ justifyContent: 'center' }}>
                <SSText uppercase color="muted">
                  {t('account.seed.keepInSecret')}
                </SSText>
              </SSHStack>
              <View style={styles.mnemonicWordsContainer}>
                {account.keys[0].mnemonicWordCount && (
                  <SSSeedLayout count={account.keys[0].mnemonicWordCount}>
                    <View style={styles.mnemonicGrid}>
                      {Array.from({ length: 3 }).map((_, colIndex) => {
                        // Calculate rows needed based on total words
                        // For 12 words: 4 rows per column
                        // For 20 words: 7 rows per column
                        // For 22 words: 8 rows per column
                        // For 24 words: 8 rows per column
                        const totalWords = account.keys[0].mnemonicWordCount!
                        const wordsPerColumn = Math.ceil(totalWords / 3)
                        const isLastColumn = colIndex === 2
                        const wordsInThisColumn = isLastColumn
                          ? totalWords - wordsPerColumn * 2 // Handle remainder in last column
                          : wordsPerColumn

                        return (
                          <View key={colIndex} style={styles.mnemonicColumn}>
                            {Array.from({ length: wordsPerColumn }).map(
                              (_, rowIndex) => {
                                const wordIndex =
                                  colIndex * wordsPerColumn + rowIndex
                                const words = localMnemonic.split(' ')
                                const word =
                                  wordIndex < words.length &&
                                  rowIndex < wordsInThisColumn
                                    ? words[wordIndex]
                                    : null

                                return word ? (
                                  <View
                                    key={rowIndex}
                                    style={styles.mnemonicWordContainer}
                                  >
                                    <SSHStack
                                      style={styles.mnemonicWordInnerContainer}
                                      gap="sm"
                                    >
                                      <SSText
                                        size="sm"
                                        color="muted"
                                        style={styles.wordIndex}
                                      >
                                        {(wordIndex + 1)
                                          .toString()
                                          .padStart(2, '0')}
                                      </SSText>
                                      <SSText size="md" style={styles.wordText}>
                                        {word}
                                      </SSText>
                                    </SSHStack>
                                  </View>
                                ) : null
                              }
                            )}
                          </View>
                        )
                      })}
                    </View>
                  </SSSeedLayout>
                )}
              </View>
            </SSVStack>
            <View style={styles.copyButtonContainer}>
              <SSVStack gap="sm">
                <SSClipboardCopy text={localMnemonic.replaceAll(',', ' ')}>
                  <SSButton
                    label={t('common.copy')}
                    style={styles.copyButton}
                    variant="outline"
                  />
                </SSClipboardCopy>
                <SSButton
                  label={t('account.seed.showQR')}
                  style={styles.copyButton}
                  variant="outline"
                  onPress={() => {
                    setMnemonicModalVisible(false)
                    setSeedQRModalVisible(true)
                  }}
                />
              </SSVStack>
            </View>
          </View>
        )}
        {!localMnemonic && <SSText>{t('account.seed.unableToDecrypt')}</SSText>}
      </SSModal>
      <SSSeedQR
        mnemonic={localMnemonic}
        visible={seedQRModalVisible}
        title={account.name}
        onClose={() => {
          setSeedQRModalVisible(false)
          setMnemonicModalVisible(true)
        }}
      />
      <SSModal visible={showPinEntry} onClose={() => setShowPinEntry(false)}>
        <SSPinEntry
          title={t('account.enter.pin')}
          pin={pin}
          setPin={setPin}
          onFillEnded={handlePinEntry}
        />
      </SSModal>
    </ScrollView>
  )
}

const styles = StyleSheet.create({
  actionsContainer: {
    marginTop: 60
  },
  button: {
    flex: 1
  },
  deleteButton: {
    backgroundColor: Colors.error
  },
  deleteModalInnerContainer: {
    flexWrap: 'wrap'
  },
  deleteModalOuterContainer: {
    padding: 0,
    width: '100%',
    height: '100%',
    alignItems: 'center',
    justifyContent: 'center'
  },
  mainLayout: {
    padding: 20
  },
  multiSigContainer: {
    backgroundColor: '#131313',
    paddingHorizontal: 0
  },
  multiSigKeyControlCOntainer: {
    marginHorizontal: 0,
    marginBottom: 50
  },
  mnemonicGrid: {
    flexDirection: 'row',
    width: '100%',
    justifyContent: 'space-between',
    gap: 8
  },
  mnemonicColumn: {
    flex: 1,
    maxWidth: '32%'
  },
  mnemonicWordContainer: {
    marginBottom: 8,
    height: 48
  },
  mnemonicWordInnerContainer: {
    flex: 1,
    padding: 3,
    borderRadius: 8,
    borderColor: Colors.gray[800],
    borderWidth: 1,
    backgroundColor: Colors.gray[900],
    alignItems: 'center',
    justifyContent: 'center',
    flexDirection: 'row'
  },
  wordIndex: {
    minWidth: 24,
    textAlign: 'center',
    lineHeight: 20
  },
  wordText: {
    flex: 1,
    textAlign: 'left',
    lineHeight: 20
  },
  mnemonicModalOuterContainer: {
    flex: 1,
    width: '100%',
    justifyContent: 'space-between'
  },
  mnemonicModalContainer: {
    width: '100%',
    padding: 0,
    flex: 0
  },
  mnemonicWordsContainer: {
    width: '100%',
    marginBottom: 16
  },
  copyButtonContainer: {
    width: '100%',
    padding: 12,
    paddingTop: 0
  },
  copyButton: {
    width: '100%',
    borderWidth: 1,
    borderColor: Colors.gray[700]
  }
})<|MERGE_RESOLUTION|>--- conflicted
+++ resolved
@@ -34,28 +34,6 @@
 import { formatAccountCreationDate } from '@/utils/date'
 import { getScriptVersionDisplayName } from '@/utils/scripts'
 
-// Function to get user-friendly display names for script versions
-function getScriptVersionDisplayName(scriptVersion: string): string {
-  switch (scriptVersion) {
-    case 'P2PKH':
-      return 'Legacy (P2PKH)'
-    case 'P2SH-P2WPKH':
-      return 'Nested Segwit (P2SH-P2WPKH)'
-    case 'P2WPKH':
-      return 'Native Segwit (P2WPKH)'
-    case 'P2TR':
-      return 'Taproot (P2TR)'
-    case 'P2SH':
-      return 'Legacy (P2SH)'
-    case 'P2SH-P2WSH':
-      return 'Nested Segwit (P2SH-P2WSH)'
-    case 'P2WSH':
-      return 'Native Segwit (P2WSH)'
-    default:
-      return scriptVersion
-  }
-}
-
 export default function AccountSettings() {
   const { id: currentAccountId } = useLocalSearchParams<AccountSearchParams>()
 
@@ -233,7 +211,6 @@
           {t('account.settings.title')}
         </SSText>
         <SSVStack itemsCenter gap="none">
-<<<<<<< HEAD
           {account.policyType !== 'multisig' && (
             <SSHStack gap="sm">
               <SSText color="muted">{t('account.fingerprint')}</SSText>
@@ -245,37 +222,7 @@
           <SSHStack gap="sm">
             <SSText color="muted">{t('account.createdOn')}</SSText>
             {account && account.createdAt && (
-              <SSText>
-                {(() => {
-                  try {
-                    if (account.createdAt instanceof Date) {
-                      return formatDate(account.createdAt)
-                    } else {
-                      const date = new Date(account.createdAt)
-                      if (isNaN(date.getTime())) {
-                        // Invalid createdAt value in settings
-                        return 'Invalid date'
-                      }
-                      return formatDate(date)
-                    }
-                  } catch (_error) {
-                    // Error formatting createdAt in settings
-                    return 'Invalid date'
-                  }
-                })()}
-              </SSText>
-=======
-          <SSHStack gap="sm">
-            <SSText color="muted">{t('account.fingerprint')}</SSText>
-            <SSText>
-              {extractAccountFingerprint(account, decryptedKeys) || '-'}
-            </SSText>
-          </SSHStack>
-          <SSHStack gap="sm">
-            <SSText color="muted">{t('account.createdOn')}</SSText>
-            {account && account.createdAt && (
               <SSText>{formatAccountCreationDate(account.createdAt)}</SSText>
->>>>>>> c43d764a
             )}
           </SSHStack>
         </SSVStack>
@@ -419,43 +366,7 @@
             </SSFormLayout.Item>
           )}
         </SSFormLayout>
-<<<<<<< HEAD
-
-=======
-        {account.policyType === 'multisig' && (
-          <>
-            <SSVStack gap="md" style={styles.multiSigContainer}>
-              <SSMultisigCountSelector
-                maxCount={12}
-                requiredNumber={account.keysRequired!}
-                totalNumber={account.keyCount!}
-                viewOnly
-              />
-              <SSText center>{t('account.addOrGenerateKeys')}</SSText>
-            </SSVStack>
-            <SSVStack gap="none" style={styles.multiSigKeyControlCOntainer}>
-              {decryptedKeys.length > 0 ? (
-                decryptedKeys.map((key, index) => (
-                  <SSMultisigKeyControl
-                    key={index}
-                    isBlackBackground={index % 2 === 1}
-                    index={index}
-                    keyCount={account.keyCount}
-                    keyDetails={key}
-                    isSettingsMode
-                    accountId={currentAccountId}
-                  />
-                ))
-              ) : (
-                // Show loading state while decrypting
-                <SSText center color="muted">
-                  Loading keys...
-                </SSText>
-              )}
-            </SSVStack>
-          </>
-        )}
->>>>>>> c43d764a
+
         <SSVStack style={styles.actionsContainer}>
           <SSButton label={t('account.duplicate.title')} />
           <SSButton
