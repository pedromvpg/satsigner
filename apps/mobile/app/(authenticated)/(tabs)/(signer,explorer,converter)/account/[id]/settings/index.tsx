import { Redirect, router, Stack, useLocalSearchParams } from 'expo-router'
import { useEffect, useState } from 'react'
import { ScrollView, StyleSheet, View } from 'react-native'
import { useShallow } from 'zustand/react/shallow'

import { SSIconEyeOn, SSIconScriptsP2pkh } from '@/components/icons'
import SSButton from '@/components/SSButton'
import SSClipboardCopy from '@/components/SSClipboardCopy'
import SSCollapsible from '@/components/SSCollapsible'
import SSLink from '@/components/SSLink'
import SSModal from '@/components/SSModal'
import SSMultisigCountSelector from '@/components/SSMultisigCountSelector'
import SSMultisigKeyControl from '@/components/SSMultisigKeyControl'
import SSPinEntry from '@/components/SSPinEntry'
import SSRadioButton from '@/components/SSRadioButton'
import SSSelectModal from '@/components/SSSelectModal'
import SSText from '@/components/SSText'
import SSTextInput from '@/components/SSTextInput'
import { PIN_KEY, SALT_KEY } from '@/config/auth'
import SSFormLayout from '@/layouts/SSFormLayout'
import SSHStack from '@/layouts/SSHStack'
import SSSeedLayout from '@/layouts/SSSeedLayout'
import SSVStack from '@/layouts/SSVStack'
import { t } from '@/locales'
import { getItem } from '@/storage/encrypted'
import { useAccountsStore } from '@/store/accounts'
import { useWalletsStore } from '@/store/wallets'
import { Colors } from '@/styles'
import { type Account, type Key, type Secret } from '@/types/models/Account'
import { type AccountSearchParams } from '@/types/navigation/searchParams'
import { setStateWithLayoutAnimation } from '@/utils/animation'
import { aesDecrypt, pbkdf2Encrypt } from '@/utils/crypto'
import { formatDate } from '@/utils/format'

function AccountSettings() {
  const { id: currentAccountId } = useLocalSearchParams<AccountSearchParams>()

  const [account, updateAccountName, deleteAccount] = useAccountsStore(
    useShallow((state) => [
      state.accounts.find((_account) => _account.id === currentAccountId),
      state.updateAccountName,
      state.deleteAccount
    ])
  )
  const removeAccountWallet = useWalletsStore(
    (state) => state.removeAccountWallet
  )

  const [scriptVersion, setScriptVersion] =
    useState<Key['scriptVersion']>('P2WPKH') // TODO: use current account script
  const [network, setNetwork] = useState<NonNullable<string>>('signet')
  const [accountName, setAccountName] = useState<Account['name']>(
    account?.name || ''
  )
  const [localMnemonic, setLocalMnemonic] = useState('')

  const [scriptVersionModalVisible, setScriptVersionModalVisible] =
    useState(false)
  const [networkModalVisible, setNetworkModalVisible] = useState(false)
  const [deleteModalVisible, setDeleteModalVisible] = useState(false)
  const [mnemonicModalVisible, setMnemonicModalVisible] = useState(false)
  const [pin, setPin] = useState<string[]>(Array(4).fill(''))
  const [showPinEntry, setShowPinEntry] = useState(false)

  function getPolicyTypeButtonLabel() {
    switch (account?.policyType) {
      case 'singlesig':
        return t('account.policy.singleSignature.title')
      case 'multisig':
        return t('account.policy.multiSignature.title')
      case 'watchonly':
        return t('account.policy.watchOnly.title')
      default:
        return ''
    }
  }

  function handleOnViewMnemonic() {
    setPin(Array(4).fill(''))
    setShowPinEntry(true)
  }

  function handleOnSelectScriptVersion() {
    setScriptVersion(scriptVersion)
    setScriptVersionModalVisible(false)
  }

  async function handlePinEntry(pinString: string) {
    const salt = await getItem(SALT_KEY)
    const storedEncryptedPin = await getItem(PIN_KEY)
    if (!salt || !storedEncryptedPin) return

    const encryptedPin = await pbkdf2Encrypt(pinString, salt)
    const isPinValid = encryptedPin === storedEncryptedPin

    if (isPinValid) {
      setShowPinEntry(false)
      setMnemonicModalVisible(true)
    }
  }

  async function saveChanges() {
    updateAccountName(currentAccountId!, accountName)
    router.replace(`/account/${currentAccountId}/`)
  }

  function deleteThisAccount() {
    deleteAccount(currentAccountId!)
    removeAccountWallet(currentAccountId!)
    router.replace('/')
  }

  useEffect(() => {
    async function getMnemonic() {
      const pin = await getItem(PIN_KEY)
      if (!account || !pin) return

      const iv = account.keys[0].iv
      const encryptedSecret = account.keys[0].secret as string

      const accountSecretString = await aesDecrypt(encryptedSecret, pin, iv)
      const accountSecret = JSON.parse(accountSecretString) as Secret

      setLocalMnemonic(accountSecret.mnemonic || '')
    }
    getMnemonic()
  }, []) // eslint-disable-line react-hooks/exhaustive-deps

  if (!currentAccountId || !account || !scriptVersion)
    return <Redirect href="/" />

  return (
    <ScrollView>
      <Stack.Screen
        options={{
          headerTitle: () => (
            <SSHStack gap="sm">
              <SSText uppercase>{account.name}</SSText>
              {account.policyType === 'watchonly' && (
                <SSIconEyeOn stroke="#fff" height={16} width={16} />
              )}
            </SSHStack>
          ),
          headerRight: () => null
        }}
      />
      <SSVStack gap="lg" style={styles.mainLayout}>
        <SSText center uppercase color="muted">
          {t('account.settings.title')}
        </SSText>
        <SSVStack itemsCenter gap="none">
          <SSHStack gap="sm">
            <SSText color="muted">{t('account.fingerprint')}</SSText>
<<<<<<< HEAD
            <SSText style={styles.fingerprint}>
=======
            <SSText style={styles.fingerprintText}>
>>>>>>> b0b617e7
              {account.keys[0].fingerprint}
            </SSText>
          </SSHStack>
          <SSHStack gap="sm">
            <SSText color="muted">{t('account.createdOn')}</SSText>
            {account && account.createdAt && (
              <SSText>{formatDate(account.createdAt)}</SSText>
            )}
          </SSHStack>
        </SSVStack>
        <SSVStack>
          {(account.keys[0].creationType === 'generateMnemonic' ||
            account.keys[0].creationType === 'importMnemonic') && (
            <SSHStack>
              <SSButton
                style={styles.button}
                label={t('account.viewMnemonic')}
                onPress={() => handleOnViewMnemonic()}
              />
            </SSHStack>
          )}
          <SSButton
            style={styles.button}
            label={t('account.export.descriptors')}
            onPress={() =>
              router.navigate(
                `/account/${currentAccountId}/settings/export/descriptors`
              )
            }
          />
        </SSVStack>
        <SSVStack>
          <SSHStack>
            <SSButton
              style={styles.button}
<<<<<<< HEAD
=======
              label={t('account.export.descriptors')}
              variant="gradient"
              onPress={() =>
                router.navigate(
                  `/account/${currentAccountId}/settings/export/descriptors`
                )
              }
            />
          </SSHStack>
          <SSHStack>
            <SSButton
              style={styles.button}
>>>>>>> b0b617e7
              label={t('account.export.labels')}
              onPress={() =>
                router.navigate(
                  `/account/${currentAccountId}/settings/export/labels`
                )
              }
            />
            <SSButton
              style={styles.button}
              label={t('account.import.labels')}
              onPress={() =>
                router.navigate(
                  `/account/${currentAccountId}/settings/import/labels`
                )
              }
            />
          </SSHStack>
          <SSButton
            style={styles.button}
            label={t('account.nostrSync.sync')}
            onPress={() =>
              router.navigate(
                `/account/${currentAccountId}/settings/nostr/nostrSync`
              )
            }
          />
        </SSVStack>
        <SSFormLayout>
          <SSFormLayout.Item>
            <SSFormLayout.Label label={t('account.name')} />
            <SSTextInput value={accountName} onChangeText={setAccountName} />
          </SSFormLayout.Item>
          <SSFormLayout.Item>
            <SSFormLayout.Label label={t('account.network.title')} />
            <SSButton
              label={network}
              onPress={() => setNetworkModalVisible(true)}
              withSelect
            />
          </SSFormLayout.Item>
          <SSFormLayout.Item>
            <SSFormLayout.Label label={t('account.policy.title')} />
            <SSButton label={getPolicyTypeButtonLabel()} withSelect />
          </SSFormLayout.Item>
          {account.policyType === 'singlesig' && (
            <SSFormLayout.Item>
              <SSFormLayout.Label label={t('account.script')} />
              <SSButton
                label={`${t(`script.${scriptVersion.toLocaleLowerCase()}.name`)} (${scriptVersion})`}
                onPress={() => setScriptVersionModalVisible(true)}
                withSelect
              />
            </SSFormLayout.Item>
          )}
        </SSFormLayout>
        {account.policyType === 'multisig' && (
          <>
<<<<<<< HEAD
            <SSVStack style={styles.multisigAccountCountSelector} gap="md">
=======
            <SSVStack gap="md" style={styles.multiSigContainer}>
>>>>>>> b0b617e7
              <SSMultisigCountSelector
                maxCount={12}
                requiredNumber={account.keysRequired!}
                totalNumber={account.keyCount!}
                viewOnly
              />
              <SSText center>{t('account.addOrGenerateKeys')}</SSText>
            </SSVStack>
<<<<<<< HEAD
            <SSVStack gap="none" style={styles.multisigAccountKeyControl}>
=======
            <SSVStack gap="none" style={styles.multiSigKeyControlCOntainer}>
>>>>>>> b0b617e7
              {account.keys.map((key, index) => (
                <SSMultisigKeyControl
                  key={index}
                  isBlackBackground={index % 2 === 1}
                  index={index}
                  keyCount={account.keyCount}
                  keyDetails={key}
                />
              ))}
            </SSVStack>
          </>
        )}
        <SSVStack style={styles.actionsContainer}>
          <SSButton label={t('account.duplicate.title')} />
          <SSButton
            label={t('account.delete.title')}
<<<<<<< HEAD
            style={styles.deleteAccountButton}
=======
            style={styles.deleteButton}
>>>>>>> b0b617e7
            onPress={() => setDeleteModalVisible(true)}
          />
          <SSButton
            label={t('common.save')}
            variant="secondary"
            onPress={saveChanges}
          />
        </SSVStack>
      </SSVStack>
      <SSSelectModal
        visible={scriptVersionModalVisible}
        title={t('account.script')}
        selectedText={`${scriptVersion} - ${t(
          `script.${scriptVersion.toLowerCase()}.name`
        )}`}
        selectedDescription={
          <SSCollapsible>
            <SSText color="muted" size="md">
              {t(`script.${scriptVersion?.toLowerCase()}.description.1`)}
              <SSLink
                size="md"
                text={t(`script.${scriptVersion.toLowerCase()}.link.name`)}
                url={t(`script.${scriptVersion.toLowerCase()}.link.url`)}
              />
              {t(`script.${scriptVersion.toLowerCase()}.description.2`)}
            </SSText>
            <SSIconScriptsP2pkh height={80} width="100%" />
          </SSCollapsible>
        }
        onSelect={() => handleOnSelectScriptVersion()}
        onCancel={() => setScriptVersionModalVisible(false)}
      >
        <SSRadioButton
          label={`${t('script.p2pkh.name')} (P2PKH)`}
          selected={scriptVersion === 'P2PKH'}
          onPress={() => setStateWithLayoutAnimation(setScriptVersion, 'P2PKH')}
        />
        <SSRadioButton
          label={`${t('script.p2sh-p2wpkh.name')} (P2SH-P2WPKH)`}
          selected={scriptVersion === 'P2SH-P2WPKH'}
          onPress={() =>
            setStateWithLayoutAnimation(setScriptVersion, 'P2SH-P2WPKH')
          }
        />
        <SSRadioButton
          label={`${t('script.p2wpkh.name')} (P2WPKH)`}
          selected={scriptVersion === 'P2WPKH'}
          onPress={() =>
            setStateWithLayoutAnimation(setScriptVersion, 'P2WPKH')
          }
        />
        <SSRadioButton
          label={`${t('script.p2tr.name')} (P2TR)`}
          selected={scriptVersion === 'P2TR'}
          onPress={() => setStateWithLayoutAnimation(setScriptVersion, 'P2TR')}
        />
      </SSSelectModal>
      <SSSelectModal
        visible={networkModalVisible}
        title={t('account.network.title')}
        selectedText={network.toUpperCase()}
        selectedDescription={t('account.network.description', { network })}
        onSelect={() => setNetworkModalVisible(false)}
        onCancel={() => setNetworkModalVisible(false)}
      >
        <SSRadioButton
          label={t('bitcoin.network.mainnet')}
          selected={network === 'bitcoin'}
          onPress={() => setNetwork('bitcoin')}
        />
        <SSRadioButton
          label={t('bitcoin.network.signet')}
          selected={network === 'signet'}
          onPress={() => setNetwork('signet')}
        />
        <SSRadioButton
          label={t('bitcoin.network.testnet')}
          selected={network === 'testnet'}
          onPress={() => setNetwork('testnet')}
        />
      </SSSelectModal>
      <SSModal
        visible={deleteModalVisible}
        onClose={() => setDeleteModalVisible(false)}
      >
<<<<<<< HEAD
        <SSVStack style={styles.modalDeleteAccountContainer}>
          <SSText size="xl" weight="bold">
            {t('common.areYouSure')}
          </SSText>
          <SSHStack>
            <SSButton
              label={t('common.yes')}
              style={[styles.deleteAccountButton, styles.button]}
=======
        <SSVStack style={styles.deleteModalOuterContainer}>
          <SSText size="xl" weight="bold">
            {t('common.areYouSure')}
          </SSText>
          <SSHStack style={styles.deleteModalInnerContainer}>
            <SSButton
              label={t('common.yes')}
              style={styles.deleteButton}
>>>>>>> b0b617e7
              onPress={() => {
                setDeleteModalVisible(false)
                setTimeout(() => {
                  deleteThisAccount()
                }, 0)
              }}
            />
            <SSButton
              label={t('common.no')}
<<<<<<< HEAD
              style={styles.button}
              onPress={() => {
                setDeleteModalVisible(false)
              }}
=======
              onPress={() => setDeleteModalVisible(false)}
>>>>>>> b0b617e7
            />
          </SSHStack>
        </SSVStack>
      </SSModal>
      <SSModal
        fullOpacity
        visible={mnemonicModalVisible}
        onClose={() => setMnemonicModalVisible(false)}
        label={t('common.close')}
        closeButtonVariant="subtle"
      >
        {localMnemonic && (
          <SSVStack gap="lg" itemsCenter>
            <SSText center uppercase>
              {account.keys[0].mnemonicWordCount} {t('account.mnemonic.title')}
            </SSText>
<<<<<<< HEAD
            <SSHStack style={styles.seedWordContainer}>
              <SSIconWarning
                width={32}
                height={32}
                fill="black"
                stroke="yellow"
              />
              <SSText uppercase weight="bold" size="lg">
=======
            <SSHStack style={{ justifyContent: 'center' }}>
              <SSText uppercase color="muted">
>>>>>>> b0b617e7
                {t('account.seed.keepItSecret')}
              </SSText>
            </SSHStack>
<<<<<<< HEAD
            <SSHStack>
              {account.keys[0].mnemonicWordCount && (
                <SSSeedLayout count={account.keys[0].mnemonicWordCount}>
                  {localMnemonic.split(' ').map((word, index) => (
                    <View key={index} style={styles.seedWordItem}>
                      <SSText type="mono" size="lg">
                        {(index + 1).toString().padStart(2, '0')}. {word}
=======
            {account.keys[0].mnemonicWordCount && (
              <SSSeedLayout count={account.keys[0].mnemonicWordCount}>
                {localMnemonic.split(' ').map((word, index) => (
                  <View key={index} style={styles.localMnemonicOuterContainer}>
                    <SSHStack
                      style={styles.localMnemonicInnerContainer}
                      gap="sm"
                    >
                      <SSText size="md" color="muted">
                        {(index + 1).toString().padStart(2, '0')}.
>>>>>>> b0b617e7
                      </SSText>
                      <SSText size="md">{word}</SSText>
                    </SSHStack>
                  </View>
                ))}
              </SSSeedLayout>
            )}
            <SSClipboardCopy text={localMnemonic.replaceAll(',', ' ')}>
              <SSButton label={t('common.copy')} />
            </SSClipboardCopy>
          </SSVStack>
        )}
        {!localMnemonic && <SSText>{t('account.seed.unableToDecrypt')}</SSText>}
      </SSModal>
      <SSModal visible={showPinEntry} onClose={() => setShowPinEntry(false)}>
        <SSPinEntry
          title={t('account.enter.pin')}
          pin={pin}
          setPin={setPin}
          onFillEnded={handlePinEntry}
        />
      </SSModal>
    </ScrollView>
  )
}

const styles = StyleSheet.create({
<<<<<<< HEAD
  mainLayout: {
    padding: 20
  },
  actionsContainer: {
    marginTop: 30
=======
  actionsContainer: {
    marginTop: 60
>>>>>>> b0b617e7
  },
  button: {
    flex: 1
  },
<<<<<<< HEAD
  multisigAccountCountSelector: {
    backgroundColor: '#131313',
    paddingHorizontal: 16
  },
  multisigAccountKeyControl: {
    marginHorizontal: -20
  },
  modalDeleteAccountContainer: {
=======
  deleteButton: {
    backgroundColor: Colors.error
  },
  deleteModalInnerContainer: {
    flexWrap: 'wrap'
  },
  deleteModalOuterContainer: {
>>>>>>> b0b617e7
    padding: 0,
    width: '100%',
    height: '100%',
    alignItems: 'center',
    justifyContent: 'center'
  },
<<<<<<< HEAD
  deleteAccountButton: {
    backgroundColor: Colors.error
  },
  fingerprint: {
    color: Colors.success
  },
  seedWordContainer: {
    justifyContent: 'center'
  },
  seedWordItem: {
    height: 44,
    width: '32%',
    justifyContent: 'center',
    alignItems: 'center'
  }
})

export default AccountSettings
=======
  fingerprintText: {
    color: Colors.success
  },
  localMnemonicInnerContainer: {
    padding: 8,
    borderRadius: 10,
    borderColor: Colors.gray[800],
    borderWidth: 1
  },
  localMnemonicOuterContainer: {
    height: 46,
    width: '32%',
    justifyContent: 'center'
  },
  mainLayout: {
    padding: 20
  },
  multiSigContainer: {
    backgroundColor: '#131313',
    paddingHorizontal: 16
  },
  multiSigKeyControlCOntainer: {
    marginHorizontal: 20
  }
})
>>>>>>> b0b617e7
<|MERGE_RESOLUTION|>--- conflicted
+++ resolved
@@ -1,6 +1,6 @@
 import { Redirect, router, Stack, useLocalSearchParams } from 'expo-router'
 import { useEffect, useState } from 'react'
-import { ScrollView, StyleSheet, View } from 'react-native'
+import { ScrollView, StyleSheet, StyleSheet, View } from 'react-native'
 import { useShallow } from 'zustand/react/shallow'
 
 import { SSIconEyeOn, SSIconScriptsP2pkh } from '@/components/icons'
@@ -151,11 +151,7 @@
         <SSVStack itemsCenter gap="none">
           <SSHStack gap="sm">
             <SSText color="muted">{t('account.fingerprint')}</SSText>
-<<<<<<< HEAD
-            <SSText style={styles.fingerprint}>
-=======
             <SSText style={styles.fingerprintText}>
->>>>>>> b0b617e7
               {account.keys[0].fingerprint}
             </SSText>
           </SSHStack>
@@ -191,21 +187,7 @@
           <SSHStack>
             <SSButton
               style={styles.button}
-<<<<<<< HEAD
-=======
-              label={t('account.export.descriptors')}
-              variant="gradient"
-              onPress={() =>
-                router.navigate(
-                  `/account/${currentAccountId}/settings/export/descriptors`
-                )
-              }
-            />
-          </SSHStack>
-          <SSHStack>
-            <SSButton
               style={styles.button}
->>>>>>> b0b617e7
               label={t('account.export.labels')}
               onPress={() =>
                 router.navigate(
@@ -214,6 +196,7 @@
               }
             />
             <SSButton
+              style={styles.button}
               style={styles.button}
               label={t('account.import.labels')}
               onPress={() =>
@@ -263,11 +246,7 @@
         </SSFormLayout>
         {account.policyType === 'multisig' && (
           <>
-<<<<<<< HEAD
-            <SSVStack style={styles.multisigAccountCountSelector} gap="md">
-=======
             <SSVStack gap="md" style={styles.multiSigContainer}>
->>>>>>> b0b617e7
               <SSMultisigCountSelector
                 maxCount={12}
                 requiredNumber={account.keysRequired!}
@@ -276,11 +255,7 @@
               />
               <SSText center>{t('account.addOrGenerateKeys')}</SSText>
             </SSVStack>
-<<<<<<< HEAD
-            <SSVStack gap="none" style={styles.multisigAccountKeyControl}>
-=======
             <SSVStack gap="none" style={styles.multiSigKeyControlCOntainer}>
->>>>>>> b0b617e7
               {account.keys.map((key, index) => (
                 <SSMultisigKeyControl
                   key={index}
@@ -297,11 +272,7 @@
           <SSButton label={t('account.duplicate.title')} />
           <SSButton
             label={t('account.delete.title')}
-<<<<<<< HEAD
-            style={styles.deleteAccountButton}
-=======
             style={styles.deleteButton}
->>>>>>> b0b617e7
             onPress={() => setDeleteModalVisible(true)}
           />
           <SSButton
@@ -387,16 +358,6 @@
         visible={deleteModalVisible}
         onClose={() => setDeleteModalVisible(false)}
       >
-<<<<<<< HEAD
-        <SSVStack style={styles.modalDeleteAccountContainer}>
-          <SSText size="xl" weight="bold">
-            {t('common.areYouSure')}
-          </SSText>
-          <SSHStack>
-            <SSButton
-              label={t('common.yes')}
-              style={[styles.deleteAccountButton, styles.button]}
-=======
         <SSVStack style={styles.deleteModalOuterContainer}>
           <SSText size="xl" weight="bold">
             {t('common.areYouSure')}
@@ -405,7 +366,6 @@
             <SSButton
               label={t('common.yes')}
               style={styles.deleteButton}
->>>>>>> b0b617e7
               onPress={() => {
                 setDeleteModalVisible(false)
                 setTimeout(() => {
@@ -415,14 +375,7 @@
             />
             <SSButton
               label={t('common.no')}
-<<<<<<< HEAD
-              style={styles.button}
-              onPress={() => {
-                setDeleteModalVisible(false)
-              }}
-=======
               onPress={() => setDeleteModalVisible(false)}
->>>>>>> b0b617e7
             />
           </SSHStack>
         </SSVStack>
@@ -439,31 +392,11 @@
             <SSText center uppercase>
               {account.keys[0].mnemonicWordCount} {t('account.mnemonic.title')}
             </SSText>
-<<<<<<< HEAD
-            <SSHStack style={styles.seedWordContainer}>
-              <SSIconWarning
-                width={32}
-                height={32}
-                fill="black"
-                stroke="yellow"
-              />
-              <SSText uppercase weight="bold" size="lg">
-=======
             <SSHStack style={{ justifyContent: 'center' }}>
               <SSText uppercase color="muted">
->>>>>>> b0b617e7
                 {t('account.seed.keepItSecret')}
               </SSText>
             </SSHStack>
-<<<<<<< HEAD
-            <SSHStack>
-              {account.keys[0].mnemonicWordCount && (
-                <SSSeedLayout count={account.keys[0].mnemonicWordCount}>
-                  {localMnemonic.split(' ').map((word, index) => (
-                    <View key={index} style={styles.seedWordItem}>
-                      <SSText type="mono" size="lg">
-                        {(index + 1).toString().padStart(2, '0')}. {word}
-=======
             {account.keys[0].mnemonicWordCount && (
               <SSSeedLayout count={account.keys[0].mnemonicWordCount}>
                 {localMnemonic.split(' ').map((word, index) => (
@@ -474,7 +407,6 @@
                     >
                       <SSText size="md" color="muted">
                         {(index + 1).toString().padStart(2, '0')}.
->>>>>>> b0b617e7
                       </SSText>
                       <SSText size="md">{word}</SSText>
                     </SSHStack>
@@ -502,30 +434,12 @@
 }
 
 const styles = StyleSheet.create({
-<<<<<<< HEAD
-  mainLayout: {
-    padding: 20
-  },
-  actionsContainer: {
-    marginTop: 30
-=======
   actionsContainer: {
     marginTop: 60
->>>>>>> b0b617e7
   },
   button: {
     flex: 1
   },
-<<<<<<< HEAD
-  multisigAccountCountSelector: {
-    backgroundColor: '#131313',
-    paddingHorizontal: 16
-  },
-  multisigAccountKeyControl: {
-    marginHorizontal: -20
-  },
-  modalDeleteAccountContainer: {
-=======
   deleteButton: {
     backgroundColor: Colors.error
   },
@@ -533,33 +447,12 @@
     flexWrap: 'wrap'
   },
   deleteModalOuterContainer: {
->>>>>>> b0b617e7
     padding: 0,
     width: '100%',
     height: '100%',
     alignItems: 'center',
     justifyContent: 'center'
   },
-<<<<<<< HEAD
-  deleteAccountButton: {
-    backgroundColor: Colors.error
-  },
-  fingerprint: {
-    color: Colors.success
-  },
-  seedWordContainer: {
-    justifyContent: 'center'
-  },
-  seedWordItem: {
-    height: 44,
-    width: '32%',
-    justifyContent: 'center',
-    alignItems: 'center'
-  }
-})
-
-export default AccountSettings
-=======
   fingerprintText: {
     color: Colors.success
   },
@@ -584,5 +477,4 @@
   multiSigKeyControlCOntainer: {
     marginHorizontal: 20
   }
-})
->>>>>>> b0b617e7
+})