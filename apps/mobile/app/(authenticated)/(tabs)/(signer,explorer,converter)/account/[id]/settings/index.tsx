import { Redirect, router, Stack, useLocalSearchParams } from 'expo-router'
import { useEffect, useState } from 'react'
import { ScrollView, View } from 'react-native'
import { useShallow } from 'zustand/react/shallow'

import { SSIconEyeOn, SSIconScriptsP2pkh } from '@/components/icons'
import SSButton from '@/components/SSButton'
import SSClipboardCopy from '@/components/SSClipboardCopy'
import SSCollapsible from '@/components/SSCollapsible'
import SSLink from '@/components/SSLink'
import SSModal from '@/components/SSModal'
import SSMultisigCountSelector from '@/components/SSMultisigCountSelector'
import SSMultisigKeyControl from '@/components/SSMultisigKeyControl'
import SSRadioButton from '@/components/SSRadioButton'
import SSSelectModal from '@/components/SSSelectModal'
import SSText from '@/components/SSText'
import SSTextInput from '@/components/SSTextInput'
import { PIN_KEY } from '@/config/auth'
import SSFormLayout from '@/layouts/SSFormLayout'
import SSHStack from '@/layouts/SSHStack'
import SSSeedLayout from '@/layouts/SSSeedLayout'
import SSVStack from '@/layouts/SSVStack'
import { t } from '@/locales'
import { getItem } from '@/storage/encrypted'
import { useAccountsStore } from '@/store/accounts'
import { useWalletsStore } from '@/store/wallets'
import { Colors } from '@/styles'
import { type Account, type Key, type Secret } from '@/types/models/Account'
import { type AccountSearchParams } from '@/types/navigation/searchParams'
import { setStateWithLayoutAnimation } from '@/utils/animation'
import { aesDecrypt } from '@/utils/crypto'
import { formatDate } from '@/utils/format'

export default function AccountSettings() {
  const { id: currentAccountId } = useLocalSearchParams<AccountSearchParams>()

  const [account, updateAccountName, deleteAccount] = useAccountsStore(
    useShallow((state) => [
      state.accounts.find((_account) => _account.id === currentAccountId),
      state.updateAccountName,
      state.deleteAccount
    ])
  )
  const removeAccountWallet = useWalletsStore(
    (state) => state.removeAccountWallet
  )

  const [scriptVersion, setScriptVersion] =
    useState<Key['scriptVersion']>('P2WPKH') // TODO: use current account script
  const [network, setNetwork] = useState<NonNullable<string>>('signet')
  const [accountName, setAccountName] = useState<Account['name']>(
    account?.name || ''
  )
  const [localMnemonic, setLocalMnemonic] = useState('')

  const [scriptVersionModalVisible, setScriptVersionModalVisible] =
    useState(false)
  const [networkModalVisible, setNetworkModalVisible] = useState(false)
  const [deleteModalVisible, setDeleteModalVisible] = useState(false)
  const [mnemonicModalVisible, setMnemonicModalVisible] = useState(false)

  function getPolicyTypeButtonLabel() {
    switch (account?.policyType) {
      case 'singlesig':
        return t('account.policy.singleSignature.title')
      case 'multisig':
        return t('account.policy.multiSignature.title')
      case 'watchonly':
        return t('account.policy.watchOnly.title')
      default:
        return ''
    }
  }

  function handleOnSelectScriptVersion() {
    setScriptVersion(scriptVersion)
    setScriptVersionModalVisible(false)
  }

  async function saveChanges() {
    updateAccountName(currentAccountId!, accountName)
    router.replace(`/account/${currentAccountId}/`)
  }

  function deleteThisAccount() {
    deleteAccount(currentAccountId!)
    removeAccountWallet(currentAccountId!)
    router.replace('/')
  }

  useEffect(() => {
    async function getMnemonic() {
      const pin = await getItem(PIN_KEY)
      if (!account || !pin) return

      const iv = account.keys[0].iv
      const encryptedSecret = account.keys[0].secret as string

      const accountSecretString = await aesDecrypt(encryptedSecret, pin, iv)
      const accountSecret = JSON.parse(accountSecretString) as Secret

      setLocalMnemonic(accountSecret.mnemonic || '')
    }
    getMnemonic()
  }, []) // eslint-disable-line react-hooks/exhaustive-deps

  if (!currentAccountId || !account || !scriptVersion)
    return <Redirect href="/" />

  return (
    <ScrollView>
      <Stack.Screen
        options={{
          headerTitle: () => (
            <SSHStack gap="sm">
              <SSText uppercase>{account.name}</SSText>
              {account.policyType === 'watchonly' && (
                <SSIconEyeOn stroke="#fff" height={16} width={16} />
              )}
            </SSHStack>
          ),
          headerRight: () => null
        }}
      />
      <SSVStack gap="lg" style={{ padding: 20 }}>
        <SSText center uppercase color="muted">
          {t('account.settings.title')}
        </SSText>
        <SSVStack itemsCenter gap="none">
          <SSHStack gap="sm">
            <SSText color="muted">{t('account.fingerprint')}</SSText>
            <SSText style={{ color: Colors.success }}>
              {account.keys[0].fingerprint}
            </SSText>
          </SSHStack>
          <SSHStack gap="sm">
            <SSText color="muted">{t('account.createdOn')}</SSText>
            {account && account.createdAt && (
              <SSText>{formatDate(account.createdAt)}</SSText>
            )}
          </SSHStack>
        </SSVStack>
        <SSVStack>
          {(account.keys[0].creationType === 'generateMnemonic' ||
            account.keys[0].creationType === 'importMnemonic') && (
            <SSHStack>
              <SSButton
                style={{ flex: 1 }}
                label={t('account.viewMnemonic')}
                onPress={() => setMnemonicModalVisible(true)}
              />
            </SSHStack>
          )}
          <SSHStack>
            <SSButton
              style={{ flex: 1 }}
              label={t('account.export.descriptors')}
              variant="gradient"
              onPress={() =>
                router.navigate(
                  `/account/${currentAccountId}/settings/export/descriptors`
                )
              }
            />
          </SSHStack>
          <SSHStack>
            <SSButton
              style={{ flex: 1 }}
              label={t('account.export.labels')}
              variant="gradient"
              onPress={() =>
                router.navigate(
                  `/account/${currentAccountId}/settings/export/labels`
                )
              }
            />
            <SSButton
              style={{ flex: 1 }}
              label={t('account.import.labels')}
              variant="gradient"
              onPress={() =>
                router.navigate(
                  `/account/${currentAccountId}/settings/import/labels`
                )
              }
            />
          </SSHStack>
        </SSVStack>
        <SSFormLayout>
          <SSFormLayout.Item>
            <SSFormLayout.Label label={t('account.name')} />
            <SSTextInput value={accountName} onChangeText={setAccountName} />
          </SSFormLayout.Item>
          <SSFormLayout.Item>
            <SSFormLayout.Label label={t('account.network.title')} />
            <SSButton
              label={network}
              withSelect
              onPress={() => setNetworkModalVisible(true)}
            />
          </SSFormLayout.Item>
          <SSFormLayout.Item>
            <SSFormLayout.Label label={t('account.policy.title')} />
            <SSButton label={getPolicyTypeButtonLabel()} withSelect />
          </SSFormLayout.Item>
          {account.policyType === 'singlesig' && (
            <SSFormLayout.Item>
              <SSFormLayout.Label label={t('account.script')} />
              <SSButton
                label={`${t(`script.${scriptVersion.toLocaleLowerCase()}.name`)} (${scriptVersion})`}
                withSelect
                onPress={() => setScriptVersionModalVisible(true)}
              />
            </SSFormLayout.Item>
          )}
        </SSFormLayout>
        {account.policyType === 'multisig' && (
          <>
            <SSVStack
              style={{ backgroundColor: '#131313', paddingHorizontal: 16 }}
              gap="md"
            >
              <SSMultisigCountSelector
                maxCount={12}
                requiredNumber={account.keysRequired!}
                totalNumber={account.keyCount!}
                viewOnly
              />
              <SSText center>{t('account.addOrGenerateKeys')}</SSText>
            </SSVStack>
            <SSVStack gap="none" style={{ marginHorizontal: -20 }}>
              {account.keys.map((key, index) => (
                <SSMultisigKeyControl
                  key={index}
                  isBlackBackground={index % 2 === 1}
                  index={index}
                  keyCount={account.keyCount}
                  keyDetails={key}
                />
              ))}
            </SSVStack>
          </>
        )}
        <SSVStack style={{ marginTop: 60 }}>
          <SSButton label={t('account.duplicate.title')} />
          <SSButton
            label={t('account.delete.title')}
            style={{
              backgroundColor: Colors.error
            }}
            onPress={() => setDeleteModalVisible(true)}
          />
          <SSButton
            label={t('common.save')}
            variant="secondary"
            onPress={saveChanges}
          />
        </SSVStack>
      </SSVStack>
      <SSSelectModal
        visible={scriptVersionModalVisible}
        title={t('account.script')}
        selectedText={`${scriptVersion} - ${t(
          `script.${scriptVersion.toLowerCase()}.name`
        )}`}
        selectedDescription={
          <SSCollapsible>
            <SSText color="muted" size="md">
              {t(`script.${scriptVersion?.toLowerCase()}.description.1`)}
              <SSLink
                size="md"
                text={t(`script.${scriptVersion.toLowerCase()}.link.name`)}
                url={t(`script.${scriptVersion.toLowerCase()}.link.url`)}
              />
              {t(`script.${scriptVersion.toLowerCase()}.description.2`)}
            </SSText>
            <SSIconScriptsP2pkh height={80} width="100%" />
          </SSCollapsible>
        }
        onSelect={() => handleOnSelectScriptVersion()}
        onCancel={() => setScriptVersionModalVisible(false)}
      >
        <SSRadioButton
          label={`${t('script.p2pkh.name')} (P2PKH)`}
          selected={scriptVersion === 'P2PKH'}
          onPress={() => setStateWithLayoutAnimation(setScriptVersion, 'P2PKH')}
        />
        <SSRadioButton
          label={`${t('script.p2sh-p2wpkh.name')} (P2SH-P2WPKH)`}
          selected={scriptVersion === 'P2SH-P2WPKH'}
          onPress={() =>
            setStateWithLayoutAnimation(setScriptVersion, 'P2SH-P2WPKH')
          }
        />
        <SSRadioButton
          label={`${t('script.p2wpkh.name')} (P2WPKH)`}
          selected={scriptVersion === 'P2WPKH'}
          onPress={() =>
            setStateWithLayoutAnimation(setScriptVersion, 'P2WPKH')
          }
        />
        <SSRadioButton
          label={`${t('script.p2tr.name')} (P2TR)`}
          selected={scriptVersion === 'P2TR'}
          onPress={() => setStateWithLayoutAnimation(setScriptVersion, 'P2TR')}
        />
      </SSSelectModal>
      <SSSelectModal
        visible={networkModalVisible}
        title={t('account.network.title')}
        selectedText={network.toUpperCase()}
        selectedDescription={t('account.network.description', { network })}
        onSelect={() => setNetworkModalVisible(false)}
        onCancel={() => setNetworkModalVisible(false)}
      >
        <SSRadioButton
          label={t('bitcoin.network.mainnet')}
          selected={network === 'bitcoin'}
          onPress={() => setNetwork('bitcoin')}
        />
        <SSRadioButton
          label={t('bitcoin.network.signet')}
          selected={network === 'signet'}
          onPress={() => setNetwork('signet')}
        />
        <SSRadioButton
          label={t('bitcoin.network.testnet')}
          selected={network === 'testnet'}
          onPress={() => setNetwork('testnet')}
        />
      </SSSelectModal>
      <SSModal
        visible={deleteModalVisible}
        onClose={() => setDeleteModalVisible(false)}
      >
        <SSVStack
          style={{
            padding: 0,
            width: '100%',
            height: '100%',
            alignItems: 'center',
            justifyContent: 'center'
          }}
        >
          <SSText size="xl" weight="bold">
            {t('common.areYouSure')}
          </SSText>
          <SSHStack style={{ flexWrap: 'wrap' }}>
            <SSButton
              label={t('common.yes')}
              style={{
                backgroundColor: Colors.error
              }}
              onPress={() => {
                deleteThisAccount()
              }}
            />
            <SSButton
              label={t('common.no')}
              onPress={() => {
                setDeleteModalVisible(false)
              }}
            />
          </SSHStack>
        </SSVStack>
      </SSModal>
      <SSModal
        fullOpacity
        visible={mnemonicModalVisible}
        onClose={() => setMnemonicModalVisible(false)}
        label={t('common.close')}
        variant="subtle"
      >
        {localMnemonic && (
          <SSVStack gap="lg" itemsCenter>
            <SSText center uppercase>
              {account.keys[0].mnemonicWordCount} {t('account.mnemonic.title')}
            </SSText>
            <SSHStack style={{ justifyContent: 'center' }}>
              <SSText uppercase color="muted">
                {t('account.seed.keepItSecret')}
              </SSText>
            </SSHStack>
            <SSHStack>
              {account.keys[0].mnemonicWordCount && (
                <SSSeedLayout count={account.keys[0].mnemonicWordCount}>
                  {localMnemonic.split(' ').map((word, index) => (
                    <View
                      key={index}
                      style={{
                        height: 46,
                        width: '32%',
                        justifyContent: 'center'
                      }}
                    >
                      <SSHStack
                        gap="sm"
                        style={{
                          padding: 8,
                          borderRadius: 10,
                          borderColor: Colors.gray[800],
                          borderWidth: 1
                        }}
                      >
                        <SSText size="md" color="muted">
                          {(index + 1).toString().padStart(2, '0')}.
                        </SSText>
                        <SSText size="md">{word}</SSText>
                      </SSHStack>
                    </View>
                  ))}
                </SSSeedLayout>
              )}
            </SSHStack>
<<<<<<< HEAD
            <SSHStack>
              <SSTextClipboard text={localMnemonic.replaceAll(',', ' ')}>
                <SSButton variant="secondary" label={t('common.copy')} />
              </SSTextClipboard>
            </SSHStack>
=======
            <SSClipboardCopy text={localMnemonic.replaceAll(',', ' ')}>
              <SSButton label={t('common.copy')} />
            </SSClipboardCopy>
>>>>>>> 6b4dee87
          </SSVStack>
        )}
        {!localMnemonic && <SSText>{t('account.seed.unableToDecrypt')}</SSText>}
      </SSModal>
    </ScrollView>
  )
}<|MERGE_RESOLUTION|>--- conflicted
+++ resolved
@@ -412,17 +412,9 @@
                 </SSSeedLayout>
               )}
             </SSHStack>
-<<<<<<< HEAD
-            <SSHStack>
-              <SSTextClipboard text={localMnemonic.replaceAll(',', ' ')}>
-                <SSButton variant="secondary" label={t('common.copy')} />
-              </SSTextClipboard>
-            </SSHStack>
-=======
-            <SSClipboardCopy text={localMnemonic.replaceAll(',', ' ')}>
+            <SSTextClipboard text={localMnemonic.replaceAll(',', ' ')}>
               <SSButton label={t('common.copy')} />
-            </SSClipboardCopy>
->>>>>>> 6b4dee87
+            </SSTextClipboard>
           </SSVStack>
         )}
         {!localMnemonic && <SSText>{t('account.seed.unableToDecrypt')}</SSText>}
