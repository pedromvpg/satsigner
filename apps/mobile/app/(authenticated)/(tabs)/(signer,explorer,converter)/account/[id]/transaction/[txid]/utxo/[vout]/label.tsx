--- conflicted
+++ resolved
@@ -8,15 +8,9 @@
 import { t } from '@/locales'
 import { useAccountsStore } from '@/store/accounts'
 import { type UtxoSearchParams } from '@/types/navigation/searchParams'
-<<<<<<< HEAD
-import { type LabelType } from '@/utils/bip329'
-
-function SSUtxoLabel() {
-=======
 import { type Label } from '@/utils/bip329'
 
 function UtxoLabel() {
->>>>>>> c451376a
   const { id: accountId, txid, vout } = useLocalSearchParams<UtxoSearchParams>()
 
   const { sendLabelsToNostr } = useNostrSync()
@@ -31,17 +25,10 @@
   function updateLabel(label: string) {
     const updatedAccount = setUtxoLabel(accountId!, txid!, Number(vout!), label)
 
-<<<<<<< HEAD
-    const singleLabelData = {
-      label,
-      ref: `${txid}:${vout}`,
-      type: 'output' as LabelType,
-=======
     const singleLabelData: Label = {
       label,
       ref: `${txid}:${vout}`,
       type: 'output',
->>>>>>> c451376a
       spendable: true
     }
 
@@ -77,8 +64,4 @@
   )
 }
 
-<<<<<<< HEAD
-export default SSUtxoLabel
-=======
-export default UtxoLabel
->>>>>>> c451376a
+export default UtxoLabel