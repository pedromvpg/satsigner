import type BottomSheet from '@gorhom/bottom-sheet'
import { useIsFocused } from '@react-navigation/native'
import { useQuery } from '@tanstack/react-query'
import { CameraView, useCameraPermissions } from 'expo-camera/next'
import { LinearGradient } from 'expo-linear-gradient'
import { Redirect, Stack, useLocalSearchParams, useRouter } from 'expo-router'
<<<<<<< HEAD
import { useMemo, useRef, useState } from 'react'
import {
  ActivityIndicator,
  Animated,
  type LayoutChangeEvent,
  View
} from 'react-native'
=======
import { useEffect, useMemo, useRef, useState } from 'react'
import { ActivityIndicator, Animated, View } from 'react-native'
>>>>>>> b9c72be3
import { toast } from 'sonner-native'
import { useShallow } from 'zustand/react/shallow'

import { MempoolOracle } from '@/api/blockchain'
import { SSIconScan } from '@/components/icons'
import SSBottomSheet from '@/components/SSBottomSheet'
import SSButton from '@/components/SSButton'
import SSFeeInput from '@/components/SSFeeInput'
import SSFeeRateChart, {
  type SSFeeRateChartProps
} from '@/components/SSFeeRateChart'
import SSIconButton from '@/components/SSIconButton'
import SSModal from '@/components/SSModal'
import SSMultipleSankeyDiagram from '@/components/SSMultipleSankeyDiagram'
import SSNumberGhostInput from '@/components/SSNumberGhostInput'
import SSRadioButton from '@/components/SSRadioButton'
import SSSlider from '@/components/SSSlider'
import SSText from '@/components/SSText'
import SSTextInput from '@/components/SSTextInput'
import SSUnconfirmedTransactionChart from '@/components/SSUnconfirmedTransactionChart'
import { DUST_LIMIT, SATS_PER_BITCOIN } from '@/constants/btc'
import { useInputTransactions } from '@/hooks/useInputTransactions'
import { useNodesAndLinks } from '@/hooks/useNodesAndLinks'
import SSHStack from '@/layouts/SSHStack'
import SSVStack from '@/layouts/SSVStack'
import { t } from '@/locales'
import { useAccountsStore } from '@/store/accounts'
import { usePriceStore } from '@/store/price'
import { useSettingsStore } from '@/store/settings'
import { useTransactionBuilderStore } from '@/store/transactionBuilder'
import { Colors, Layout } from '@/styles'
import { type MempoolStatistics } from '@/types/models/Blockchain'
import { type Output } from '@/types/models/Output'
// import { type Output } from '@/types/models/Output'
import { type Utxo } from '@/types/models/Utxo'
import { type AccountSearchParams } from '@/types/navigation/searchParams'
import { type Link } from '@/types/ui/sankey'
import { bip21decode, isBip21, isBitcoinAddress } from '@/utils/bitcoin'
import { formatNumber } from '@/utils/format'
import { time } from '@/utils/time'
import { estimateTransactionSize } from '@/utils/transaction'
// import { selectEfficientUtxos } from '@/utils/utxo'

const DEEP_LEVEL = 2 // how deep the tx history

const SHOW_PREVIEW = false

export default function IOPreview() {
  const router = useRouter()
  const { id } = useLocalSearchParams<AccountSearchParams>()
  const [permission, requestPermission] = useCameraPermissions()
  const isFocused = useIsFocused()

  const account = useAccountsStore(
    (state) => state.accounts.find((account) => account.id === id)!
  )
  const useZeroPadding = useSettingsStore((state) => state.useZeroPadding)
  const [
    inputs,
    outputs,
    getInputs,
    feeRate,
    addOutput,
    updateOutput,
    removeOutput,
    setFeeRate
  ] = useTransactionBuilderStore(
    useShallow((state) => [
      state.inputs,
      state.outputs,
      state.getInputs,
      state.feeRate,
      state.addOutput,
      state.updateOutput,
      state.removeOutput,
      state.setFeeRate
    ])
  )

  const { transactions, loading, error } = useInputTransactions(
    inputs,
    DEEP_LEVEL
  )

  const [fiatCurrency, satsToFiat] = usePriceStore(
    useShallow((state) => [state.fiatCurrency, state.satsToFiat])
  )

  type AutoSelectUtxosAlgorithms = 'user' | 'privacy' | 'efficiency'
  const [selectedAutoSelectUtxos, setSelectedAutoSelectUtxos] =
    useState<AutoSelectUtxosAlgorithms>('user')

  const [cameraModalVisible, setCameraModalVisible] = useState(false)
  const [topGradientHeight, setTopGradientHeight] = useState(0)

  const [localFeeRate, setLocalFeeRate] = useState(1)

  const addOutputBottomSheetRef = useRef<BottomSheet>(null)
  const optionsBottomSheetRef = useRef<BottomSheet>(null)
  const changeFeeBottomSheetRef = useRef<BottomSheet>(null)

  const utxosValue = (utxos: Utxo[]): number =>
    utxos.reduce((acc, utxo) => acc + utxo.value, 0)

  const utxosTotalValue = useMemo(
    () => utxosValue(account.utxos),
    [account.utxos]
  )
  const utxosSelectedValue = utxosValue(getInputs())

  // const outputsValue = (outputs: Output[]): number =>
  //   outputs.reduce((acc, output) => acc + output.amount, 0)

  // const outputsTotalAmount = useMemo(() => outputsValue(outputs), [outputs])

  const [currentOutputLocalId, setCurrentOutputLocalId] = useState<string>()
  const [currentOutputNumber, setCurrentOutputNumber] = useState(1)
  const [outputTo, setOutputTo] = useState('')
  const [outputAmount, setOutputAmount] = useState(DUST_LIMIT)
  const [outputLabel, setOutputLabel] = useState('')

  const remainingSats = useMemo(
    () =>
      utxosSelectedValue -
      outputs.reduce((acc, output) => acc + output.amount, 0),
    [utxosSelectedValue, outputs]
  )
  const transactionSize = useMemo(
    () => estimateTransactionSize(inputs.size, outputs.length + 1),
    [inputs.size, outputs.length]
  )

  const { nodes, links } = useNodesAndLinks({
    transactions,
    inputs,
    outputs,
    feeRate
  })

  const [selectedPeriod] = useState<SSFeeRateChartProps['timeRange']>('2hours')

  const { data: mempoolStatistics } = useQuery<MempoolStatistics[]>({
    queryKey: ['statistics', selectedPeriod],
    queryFn: () =>
      new MempoolOracle().getMempoolStatistics(
        selectedPeriod === '2hours'
          ? '2h'
          : selectedPeriod === 'day'
            ? '24h'
            : '1w'
      ),
    enabled: isFocused,
    staleTime: time.minutes(5)
  })

  const boxPosition = new Animated.Value(localFeeRate)

<<<<<<< HEAD
  // Calculate outputs for chart including remaining balance
  const outputsForChart = useMemo(() => {
    const { vsize } = transactionSize
    const minerFee = Math.round(feeRate * vsize)
    const totalInputValue = utxosSelectedValue
    const totalOutputValue = outputs.reduce(
      (sum, output) => sum + output.amount,
      0
    )
    const remainingBalance = totalInputValue - totalOutputValue - minerFee

    const chartOutputs: (Omit<Output, 'to'> & { to?: string })[] = [...outputs]

    if (remainingBalance > DUST_LIMIT) {
      chartOutputs.push({
        localId: 'unspent',
        amount: remainingBalance,
        label: ''
      })
    }

    return chartOutputs
  }, [outputs, transactionSize, feeRate, utxosSelectedValue])
=======
  useEffect(() => {
    if (remainingSats < 0) {
      toast.error(t('transaction.error.insufficientInputs'))
    }
  }, [remainingSats])
>>>>>>> b9c72be3

  function handleQRCodeScanned(address: string | undefined) {
    if (!address) return

    if (isBitcoinAddress(address)) {
      setOutputTo(address)
    } else if (isBip21(address)) {
      const decodedData = bip21decode(address)
      if (!decodedData || typeof decodedData === 'string') {
        toast.error(t('transaction.error.address.invalid'))
        setCameraModalVisible(false)
        return
      }

      setOutputTo(decodedData.address)
      if (decodedData.options.amount) {
        const normalizedAmount = decodedData.options.amount * SATS_PER_BITCOIN
        if (normalizedAmount > remainingSats) {
          toast.warning(t('transaction.error.bip21.insufficientSats'))
        } else {
          setOutputAmount(normalizedAmount)
        }
      }

      if (decodedData.options.label) setOutputLabel(decodedData.options.label)
    } else {
      toast.error(t('transaction.error.address.invalid'))
    }

    setCameraModalVisible(false)
  }

  function handleOnPressAddOutput() {
    resetLocalOutput()
    addOutputBottomSheetRef.current?.expand()
  }

  function handleAddOutput() {
    const outputIndex = outputs.findIndex(
      (output) => output.localId === currentOutputLocalId
    )

    const output = { to: outputTo, amount: outputAmount, label: outputLabel }

    if (outputIndex === -1) addOutput(output)
    else updateOutput(outputs[outputIndex].localId, output)

    addOutputBottomSheetRef.current?.close()
    resetLocalOutput()
  }

  function handleRemoveOutput() {
    if (!currentOutputLocalId) return
    removeOutput(currentOutputLocalId)
    addOutputBottomSheetRef.current?.close()
    resetLocalOutput()
  }

  function resetLocalOutput() {
    setCurrentOutputLocalId(undefined)
    setCurrentOutputNumber(outputs.length + 1)
    setOutputTo('')
    setOutputAmount(DUST_LIMIT)
    setOutputLabel('')
  }

  function handleSetFeeRate() {
    setFeeRate(localFeeRate)
    changeFeeBottomSheetRef.current?.close()
  }

  function handleOnPressOutput(localId?: string) {
    setCurrentOutputLocalId(localId)

    if (localId === 'minerFee') {
      changeFeeBottomSheetRef.current?.expand()
      return
    } else if (localId === 'remainingBalance') {
      addOutputBottomSheetRef.current?.expand()
      return
    }

    const outputIndex = outputs.findIndex(
      (output) => output.localId === localId
    )
    if (outputIndex === -1) return

    setOutputTo(outputs[outputIndex].to)
    setOutputAmount(outputs[outputIndex].amount)
    setOutputLabel(outputs[outputIndex].label)
    setCurrentOutputNumber(outputIndex + 1)

    addOutputBottomSheetRef.current?.expand()
  }

  function handleOnChangeUtxoSelection(type: AutoSelectUtxosAlgorithms) {
    if (type === selectedAutoSelectUtxos) return

    if (outputs.length === 0 && (type === 'privacy' || type === 'efficiency')) {
      toast.error(
        t('transaction.build.errors.noOutputSelected.autoUtxoSelection')
      )
      return
    }

    setSelectedAutoSelectUtxos(type)

    switch (type) {
      case 'user':
        return router.back()
      case 'privacy':
        //
        break
      case 'efficiency': {
        // const result = selectEfficientUtxos(
        //   account.utxos.map((utxo) => ({
        //     ...utxo,
        //     effectiveValue: utxo.value
        //   })),
        //   outputsTotalAmount,
        //   localFeeRate
        // )
        break
      }
    }
  }

  if (loading && inputs.size > 0) {
    return (
      <SSVStack itemsCenter style={{ justifyContent: 'center', flex: 1 }}>
        <ActivityIndicator color={Colors.white} />
      </SSVStack>
    )
  }

  if (error) {
    return (
      <SSVStack itemsCenter>
        <SSText color="muted">
          Error loading transaction details: {error.message}
        </SSText>
      </SSVStack>
    )
  }

  const handleTopLayout = (event: LayoutChangeEvent) => {
    const { height } = event.nativeEvent.layout
    setTopGradientHeight(height + Layout.mainContainer.paddingTop)
  }
  if (!nodes.length || !links.length) return <Redirect href="/" />

  return (
    <View style={{ flex: 1 }}>
      <Stack.Screen
        options={{
          headerTitle: () => <SSText uppercase>{account.name}</SSText>
        }}
      />
      <LinearGradient
        style={{
          width: '100%',
          position: 'absolute',
          paddingHorizontal: Layout.mainContainer.paddingHorizontal,
          paddingTop: Layout.mainContainer.paddingTop,
          zIndex: 20,
          pointerEvents: 'none'
        }}
        onLayout={handleTopLayout}
        locations={[0.185, 0.5554, 0.7713, 1]}
        colors={['#131313F5', '#131313A6', '#1313134B', '#13131300']}
      >
        <SSVStack itemsCenter gap="sm" style={{ flex: 1 }}>
          <SSVStack itemsCenter gap="xs">
            <SSText>
              {inputs.size} {t('common.of').toLowerCase()}{' '}
              {account.utxos.length} {t('common.selected').toLowerCase()}
            </SSText>
            <SSHStack gap="xs">
              <SSText size="xxs" style={{ color: Colors.gray[400] }}>
                {t('common.total')}
              </SSText>
              <SSText size="xxs" style={{ color: Colors.gray[75] }}>
                {formatNumber(utxosTotalValue, 0, useZeroPadding)}
              </SSText>
              <SSText size="xxs" style={{ color: Colors.gray[400] }}>
                {t('bitcoin.sats').toLowerCase()}
              </SSText>
              <SSText size="xxs" style={{ color: Colors.gray[75] }}>
                {formatNumber(satsToFiat(utxosTotalValue), 2)}
              </SSText>
              <SSText size="xxs" style={{ color: Colors.gray[400] }}>
                {fiatCurrency}
              </SSText>
            </SSHStack>
          </SSVStack>
          <SSVStack itemsCenter gap="none">
            <SSHStack gap="xs" style={{ alignItems: 'baseline' }}>
              <SSText
                size="7xl"
                color="white"
                weight="ultralight"
                style={{ lineHeight: 62 }}
              >
                {formatNumber(utxosSelectedValue, 0, useZeroPadding)}
              </SSText>
              <SSText size="xl" color="muted">
                {t('bitcoin.sats').toLowerCase()}
              </SSText>
            </SSHStack>
            <SSHStack gap="xs" style={{ alignItems: 'baseline' }}>
              <SSText size="md" color="muted">
                {formatNumber(satsToFiat(utxosSelectedValue), 2)}
              </SSText>
              <SSText size="xs" style={{ color: Colors.gray[500] }}>
                {fiatCurrency}
              </SSText>
            </SSHStack>
          </SSVStack>
        </SSVStack>
      </LinearGradient>
      {inputs.size > 0 &&
      transactions.size > 0 &&
      nodes.length > 0 &&
      links.length > 0 ? (
        <View
          style={{
            position: 'absolute',
            top: SHOW_PREVIEW ? topGradientHeight : 80
          }}
        >
          {SHOW_PREVIEW ? (
            <SSUnconfirmedTransactionChart
              inputs={inputs}
              outputs={outputsForChart}
              feeRate={feeRate}
            />
          ) : (
            <SSMultipleSankeyDiagram
              sankeyNodes={nodes}
              sankeyLinks={links as Link[]}
              onPressOutput={handleOnPressOutput}
            />
          )}
        </View>
      ) : null}
      {/* <SSButton
        variant="outline"
        label={t('transaction.build.add.input.title')}
        style={{
          flex: 1,
          paddingHorizontal: 32,
          justifyContent: 'flex-start',
          bottom: 0
        }}
      >
        LOAD HISTORY
      </SSButton> */}
      <LinearGradient
        locations={[0, 0.1255, 0.2678, 1]}
        style={{
          position: 'absolute',
          bottom: 0,
          width: '100%',
          flexDirection: 'row',
          justifyContent: 'center',
          backgroundColor: Colors.transparent,
          paddingBottom: 20
        }}
        colors={['#13131300', '#1313134B', '#131313A6', '#131313F5']}
      >
        <SSVStack
          style={{
            width: '100%',
            paddingHorizontal: Layout.mainContainer.paddingHorizontal
          }}
        >
          <SSVStack>
            <SSHStack>
              <SSButton
                variant="outline"
                label={t('transaction.build.add.input.title')}
                style={{ flex: 1 }}
                onPress={() =>
                  router.navigate(`/account/${id}/signAndSend/selectUtxoList`)
                }
              />
              <SSButton
                variant="outline"
                label={t('transaction.build.add.output.title')}
                style={{ flex: 1 }}
                onPress={handleOnPressAddOutput}
              />
            </SSHStack>
            <SSHStack>
              <SSButton
                variant="outline"
                label={t('transaction.build.options.title')}
                style={{ flex: 1 }}
                onPress={() => optionsBottomSheetRef.current?.expand()}
              />
              <SSButton
                variant="outline"
                label={t('transaction.build.update.fee.title')}
                style={{ flex: 1 }}
                onPress={() => changeFeeBottomSheetRef.current?.expand()}
              />
            </SSHStack>
          </SSVStack>
          <SSButton
            variant="secondary"
            label={t('sign.transaction')}
            disabled={outputs.length === 0}
            onPress={() =>
              router.navigate(`/account/${id}/signAndSend/previewMessage`)
            }
          />
        </SSVStack>
      </LinearGradient>
      <SSBottomSheet
        ref={addOutputBottomSheetRef}
        title={t('transaction.build.add.output.number', {
          number: currentOutputNumber
        })}
      >
        <SSVStack>
          <SSNumberGhostInput
            min={DUST_LIMIT}
            max={remainingSats}
            suffix={t('bitcoin.sats')}
            value={String(outputAmount)}
            onChangeText={(text) => setOutputAmount(Number(text))}
          />
          <SSVStack gap="none">
            <SSHStack justifyBetween>
              <SSHStack
                gap="xs"
                style={{ alignItems: 'baseline', justifyContent: 'center' }}
              >
                <SSText weight="medium">{DUST_LIMIT}</SSText>
                <SSText color="muted" size="sm">
                  {t('bitcoin.sats')}
                </SSText>
              </SSHStack>
              <SSHStack
                gap="xs"
                style={{ alignItems: 'baseline', justifyContent: 'center' }}
              >
                <SSText weight="medium">{formatNumber(remainingSats)}</SSText>
                <SSText color="muted" size="sm">
                  {t('bitcoin.sats')}
                </SSText>
              </SSHStack>
            </SSHStack>
            <SSSlider
              min={DUST_LIMIT}
              max={Math.max(remainingSats, DUST_LIMIT)}
              value={Math.min(
                outputAmount,
                Math.max(remainingSats, DUST_LIMIT)
              )}
              step={100}
              onValueChange={(value) => setOutputAmount(value)}
            />
          </SSVStack>
          <SSTextInput
            value={outputTo}
            placeholder={t('transaction.address')}
            align="left"
            actionRight={
              <SSIconButton onPress={() => setCameraModalVisible(true)}>
                <SSIconScan />
              </SSIconButton>
            }
            onChangeText={(text) => setOutputTo(text)}
          />
          <SSTextInput
            placeholder={t('transaction.build.add.label.title')}
            align="left"
            value={outputLabel}
            onChangeText={(text) => setOutputLabel(text)}
          />
          <SSHStack>
            <SSButton
              label={t('transaction.build.remove.output.title')}
              variant="danger"
              style={{ flex: 1 }}
              onPress={handleRemoveOutput}
            />
            <SSButton
              label={t('transaction.build.save.output.title')}
              variant="secondary"
              style={{ flex: 1 }}
              disabled={!outputTo || !outputAmount || !outputLabel}
              onPress={handleAddOutput}
            />
          </SSHStack>
          <SSButton
            label={t('common.cancel')}
            variant="ghost"
            onPress={() => addOutputBottomSheetRef.current?.close()}
          />
        </SSVStack>
      </SSBottomSheet>
      <SSBottomSheet
        ref={optionsBottomSheetRef}
        title={t('transaction.build.options.title')}
      >
        <SSVStack>
          <SSVStack gap="xs">
            <SSText color="muted" uppercase>
              {t('transaction.build.options.autoSelect.utxos.label')}
            </SSText>
            <SSHStack justifyBetween>
              <SSRadioButton
                variant="outline"
                label={t(
                  'transaction.build.options.autoSelect.utxos.user.title'
                )}
                selected={selectedAutoSelectUtxos === 'user'}
                style={{ width: '33%', flex: 1 }}
                onPress={() => handleOnChangeUtxoSelection('user')}
              />
              <SSRadioButton
                variant="outline"
                label={t(
                  'transaction.build.options.autoSelect.utxos.privacy.title'
                )}
                selected={selectedAutoSelectUtxos === 'privacy'}
                style={{ width: '33%', flex: 1 }}
                onPress={() => handleOnChangeUtxoSelection('privacy')}
              />
              <SSRadioButton
                variant="outline"
                label={t(
                  'transaction.build.options.autoSelect.utxos.efficiency.title'
                )}
                selected={selectedAutoSelectUtxos === 'efficiency'}
                style={{ width: '33%', flex: 1 }}
                onPress={() => handleOnChangeUtxoSelection('efficiency')}
              />
            </SSHStack>
            <SSText color="muted">
              {t(
                `transaction.build.options.autoSelect.utxos.${selectedAutoSelectUtxos}.description`
              )}
            </SSText>
          </SSVStack>
          <SSVStack>
            <SSHStack>
              <SSButton
                label={t('transaction.build.options.feeControl')}
                variant="outline"
                onPress={() =>
                  router.navigate(`/account/${id}/signAndSend/feeManagement`)
                }
                style={{ width: '45%', flexGrow: 1 }}
              />
              <SSButton
                label={t('transaction.build.options.timelock')}
                variant="outline"
                onPress={() =>
                  router.navigate(`/account/${id}/signAndSend/timeLock`)
                }
                style={{ width: '45%', flexGrow: 1 }}
              />
            </SSHStack>
            <SSButton
              label={t('transaction.build.options.importOutputs.title')}
              variant="outline"
              onPress={() =>
                router.navigate(`/account/${id}/signAndSend/importOutputs`)
              }
            />
          </SSVStack>
        </SSVStack>
      </SSBottomSheet>
      <SSBottomSheet
        ref={changeFeeBottomSheetRef}
        title={t('transaction.build.update.fee.title')}
      >
        <SSFeeRateChart
          mempoolStatistics={mempoolStatistics}
          timeRange="2hours"
          boxPosition={boxPosition}
        />
        <SSFeeInput
          value={localFeeRate}
          onValueChange={setLocalFeeRate}
          vbytes={transactionSize.vsize}
          max={40}
          estimatedBlock={Math.trunc(40 / localFeeRate)}
        />
        <SSButton
          label={t('transaction.build.set.fee')}
          variant="secondary"
          style={{ flex: 1 }}
          onPress={handleSetFeeRate}
        />
        <SSButton
          label={t('common.cancel')}
          variant="ghost"
          onPress={() => changeFeeBottomSheetRef.current?.close()}
        />
      </SSBottomSheet>
      <SSModal
        visible={cameraModalVisible}
        fullOpacity
        onClose={() => setCameraModalVisible(false)}
      >
        <SSText color="muted" uppercase>
          {t('camera.scanQRCode')}
        </SSText>
        <CameraView
          onBarcodeScanned={(res) => handleQRCodeScanned(res.raw)}
          barcodeScannerSettings={{ barcodeTypes: ['qr'] }}
          style={{ width: 340, height: 340 }}
        />
        {!permission?.granted && (
          <SSButton
            label={t('camera.enableCameraAccess')}
            onPress={requestPermission}
          />
        )}
      </SSModal>
    </View>
  )
}<|MERGE_RESOLUTION|>--- conflicted
+++ resolved
@@ -4,18 +4,13 @@
 import { CameraView, useCameraPermissions } from 'expo-camera/next'
 import { LinearGradient } from 'expo-linear-gradient'
 import { Redirect, Stack, useLocalSearchParams, useRouter } from 'expo-router'
-<<<<<<< HEAD
-import { useMemo, useRef, useState } from 'react'
+import { useEffect, useMemo, useRef, useState } from 'react'
 import {
   ActivityIndicator,
   Animated,
   type LayoutChangeEvent,
   View
 } from 'react-native'
-=======
-import { useEffect, useMemo, useRef, useState } from 'react'
-import { ActivityIndicator, Animated, View } from 'react-native'
->>>>>>> b9c72be3
 import { toast } from 'sonner-native'
 import { useShallow } from 'zustand/react/shallow'
 
@@ -173,7 +168,6 @@
 
   const boxPosition = new Animated.Value(localFeeRate)
 
-<<<<<<< HEAD
   // Calculate outputs for chart including remaining balance
   const outputsForChart = useMemo(() => {
     const { vsize } = transactionSize
@@ -197,13 +191,12 @@
 
     return chartOutputs
   }, [outputs, transactionSize, feeRate, utxosSelectedValue])
-=======
+
   useEffect(() => {
     if (remainingSats < 0) {
       toast.error(t('transaction.error.insufficientInputs'))
     }
   }, [remainingSats])
->>>>>>> b9c72be3
 
   function handleQRCodeScanned(address: string | undefined) {
     if (!address) return
