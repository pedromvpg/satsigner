import { Descriptor } from 'bdk-rn'
import { type Network } from 'bdk-rn/lib/lib/enums'
import * as Print from 'expo-print'
import { Redirect, router, Stack, useLocalSearchParams } from 'expo-router'
import * as Sharing from 'expo-sharing'
import { useEffect, useRef, useState } from 'react'
import { ScrollView, View } from 'react-native'
import { captureRef } from 'react-native-view-shot'

import {
  extractExtendedKeyFromDescriptor,
  extractFingerprintFromExtendedPublicKey,
  getExtendedPublicKeyFromAccountKey,
  getWalletData
} from '@/api/bdk'
import { SSIconEyeOn } from '@/components/icons'
import SSButton from '@/components/SSButton'
import SSClipboardCopy from '@/components/SSClipboardCopy'
import SSQRCode from '@/components/SSQRCode'
import SSRadioButton from '@/components/SSRadioButton'
import SSText from '@/components/SSText'
import { PIN_KEY } from '@/config/auth'
import SSHStack from '@/layouts/SSHStack'
import SSVStack from '@/layouts/SSVStack'
import { t } from '@/locales'
import { getItem } from '@/storage/encrypted'
import { useAccountsStore } from '@/store/accounts'
import { useBlockchainStore } from '@/store/blockchain'
import { Colors } from '@/styles'
import { type Account, type Secret } from '@/types/models/Account'
import { type AccountSearchParams } from '@/types/navigation/searchParams'
import {
  getDerivationPathFromScriptVersion,
  getMultisigDerivationPathFromScriptVersion,
  getMultisigScriptTypeFromScriptVersion
} from '@/utils/bitcoin'
import { aesDecrypt } from '@/utils/crypto'
import { shareFile } from '@/utils/filesystem'

// Function to calculate checksum for descriptor using a simpler approach
function calculateDescriptorChecksum(descriptor: string): string {
  try {
    // Simple checksum calculation for React Native
    // This is a simplified version that creates a basic checksum
    let hash = 0
    for (let i = 0; i < descriptor.length; i++) {
      const char = descriptor.charCodeAt(i)
      hash = (hash << 5) - hash + char
      hash = hash & hash // Convert to 32-bit integer
    }

    // Convert to base58-like string
    const base58Chars =
      '123456789ABCDEFGHJKLMNPQRSTUVWXYZabcdefghijkmnopqrstuvwxyz'
    let num = Math.abs(hash)
    let result = ''

    while (num > 0) {
      result = base58Chars[num % 58] + result
      num = Math.floor(num / 58)
    }

    // Pad with leading '1's if needed
    while (result.length < 8) {
      result = '1' + result
    }

    return result
  } catch {
    return ''
  }
}

export default function ExportDescriptors() {
  const { id: accountId } = useLocalSearchParams<AccountSearchParams>()

  const account = useAccountsStore((state) =>
    state.accounts.find((_account) => _account.id === accountId)
  )
  const network = useBlockchainStore((state) => state.selectedNetwork)

  const [exportContent, setExportContent] = useState('')
  const [showSeparate, setShowSeparate] = useState(false)
  const [isLoading, setIsLoading] = useState(true)
  const qrRef = useRef<View>(null)

  useEffect(() => {
    async function getDescriptors() {
      if (!account) return
      const pin = await getItem(PIN_KEY)
      if (!pin) return
      try {
        const isImportAddress =
          account.keys?.[0]?.creationType === 'importAddress'

        const temporaryAccount = JSON.parse(JSON.stringify(account)) as Account

        // Decrypt all keys and extract fingerprint, derivation path, and public key
        for (const key of temporaryAccount.keys) {
          if (typeof key.secret === 'string') {
            // Decrypt the secret
            const decryptedSecretString = await aesDecrypt(
              key.secret,
              pin,
              key.iv
            )
            const decryptedSecret = JSON.parse(decryptedSecretString) as Secret
            key.secret = decryptedSecret

            // Extract fingerprint and derivation path from decrypted secret
            // Use the same pattern as account settings: prefer top-level, fallback to secret
            key.fingerprint = key.fingerprint || ''
            key.derivationPath = key.derivationPath || ''
          } else {
            // Secret is already decrypted, ensure fingerprint and derivation path are set
            key.fingerprint = key.fingerprint || ''
            key.derivationPath = key.derivationPath || ''
          }
        }

        const _walletData = !isImportAddress
          ? await getWalletData(temporaryAccount, network as Network).catch(
              () => undefined
            )
          : undefined

<<<<<<< HEAD
        // --- BEGIN: Descriptor Generation Logic ---
        let descriptorString = ''

        // Safety check: ensure account has keys
=======
        let descriptorString = ''

>>>>>>> c43d764a
        if (!temporaryAccount.keys || temporaryAccount.keys.length === 0) {
          descriptorString = 'No keys available for account'
        } else if (!isImportAddress) {
          if (temporaryAccount.policyType === 'singlesig') {
            // For single signature accounts, generate single key descriptor
            const key = temporaryAccount.keys[0]
            if (!key) {
              descriptorString =
                'No key data available for single signature account'
            } else {
              const secret = key.secret as Secret
              let extendedPublicKey = ''
              let fingerprint = ''

              // Get fingerprint from secret or key
              fingerprint =
                (typeof secret === 'object' && secret.fingerprint) ||
                key.fingerprint ||
                ''

              // Get extended public key from various possible sources
              if (typeof secret === 'object') {
                if (secret.extendedPublicKey) {
                  extendedPublicKey = secret.extendedPublicKey
                } else if (secret.externalDescriptor) {
                  try {
                    const descriptor = await new Descriptor().create(
                      secret.externalDescriptor,
                      network as Network
                    )
                    extendedPublicKey =
                      await extractExtendedKeyFromDescriptor(descriptor)
<<<<<<< HEAD
                  } catch (_error) {
=======
                  } catch {
>>>>>>> c43d764a
                    // Failed to extract extended public key from descriptor
                  }
                } else if (secret.mnemonic) {
                  try {
                    const extendedKey =
                      await getExtendedPublicKeyFromAccountKey(
                        {
                          ...key,
                          secret: {
                            mnemonic: secret.mnemonic,
                            passphrase: secret.passphrase
                          }
                        },
                        network as Network
                      )
                    if (extendedKey) {
                      extendedPublicKey = extendedKey
                    }
<<<<<<< HEAD
                  } catch (_error) {
=======
                  } catch {
>>>>>>> c43d764a
                    // Failed to generate extended public key from mnemonic
                  }
                }
              }

              // If we still don't have a fingerprint, try to extract it from the extended public key
              if (!fingerprint && extendedPublicKey) {
                try {
                  fingerprint = await extractFingerprintFromExtendedPublicKey(
                    extendedPublicKey,
                    network as Network
                  )
<<<<<<< HEAD
                } catch (_error) {
=======
                } catch {
>>>>>>> c43d764a
                  // Failed to extract fingerprint from extended public key
                }
              }

              // If we still don't have a fingerprint, try to get it from the key's fingerprint property
              if (!fingerprint && key.fingerprint) {
                fingerprint = key.fingerprint
              }

              if (fingerprint && extendedPublicKey) {
                // Get the correct derivation path for the script version
                const scriptVersion = key.scriptVersion || 'P2WPKH'
                const derivationPath = key.derivationPath || ''

                // Remove leading 'm' or 'M' from derivationPath if present
                const cleanDerivationPath = derivationPath.replace(/^m\/?/i, '')

                // Build the key part with fingerprint and derivation path
                const keyPart = `[${fingerprint}/${cleanDerivationPath}]${extendedPublicKey}`

                // Create single signature descriptor based on script version
                let singleSigDescriptor = ''
                switch (scriptVersion) {
                  case 'P2PKH':
                    singleSigDescriptor = `pkh(${keyPart}/0/*)`
                    break
                  case 'P2SH-P2WPKH':
                    singleSigDescriptor = `sh(wpkh(${keyPart}/0/*))`
                    break
                  case 'P2WPKH':
                    singleSigDescriptor = `wpkh(${keyPart}/0/*)`
                    break
                  case 'P2TR':
                    singleSigDescriptor = `tr(${keyPart}/0/*)`
                    break
                  default:
                    singleSigDescriptor = `wpkh(${keyPart}/0/*)`
                }

                // Add checksum
                const checksum =
                  calculateDescriptorChecksum(singleSigDescriptor)
                if (checksum) {
                  descriptorString = `${singleSigDescriptor}#${checksum}`
                } else {
                  descriptorString = singleSigDescriptor
                }
              } else {
                descriptorString =
                  'No descriptor available - missing fingerprint or extended public key'
              }
            }
          } else if (temporaryAccount.policyType === 'multisig') {
            // For multisig accounts, create proper descriptor with policy-based derivation paths and checksum
            if (!temporaryAccount.keys || temporaryAccount.keys.length === 0) {
              descriptorString = 'No keys available for multisig account'
            } else {
              const scriptVersion =
                temporaryAccount.keys[0]?.scriptVersion || 'P2WSH'
              const keyCount = temporaryAccount.keys.length
              const keysRequired = temporaryAccount.keysRequired || keyCount

              // Extract fingerprints and extended public keys for each key
              const keyData = await Promise.all(
                temporaryAccount.keys.map(async (key, index) => {
                  if (!key)
                    return { fingerprint: '', extendedPublicKey: '', index }

                  const secret = key.secret as Secret
                  let extendedPublicKey = ''
                  let fingerprint = ''

                  // Get fingerprint from secret or key (same pattern as SSMultisigKeyControl)
                  fingerprint =
                    (typeof secret === 'object' && secret.fingerprint) ||
                    key.fingerprint ||
                    ''

                  // Get extended public key from various possible sources (same pattern as SSMultisigKeyControl)
                  if (typeof secret === 'object') {
                    // First, try to get from extendedPublicKey directly
                    if (secret.extendedPublicKey) {
                      extendedPublicKey = secret.extendedPublicKey
                    } else if (secret.externalDescriptor) {
                      // If we have a descriptor, extract the extended public key from it
                      try {
                        const descriptor = await new Descriptor().create(
                          secret.externalDescriptor,
                          network as Network
                        )
                        extendedPublicKey =
                          await extractExtendedKeyFromDescriptor(descriptor)
<<<<<<< HEAD
                      } catch (_error) {
=======
                      } catch {
>>>>>>> c43d764a
                        // Failed to extract extended public key from descriptor for key ${index}
                      }
                    } else if (secret.mnemonic) {
                      // If we have a mnemonic, generate the extended public key
                      try {
                        const extendedKey =
                          await getExtendedPublicKeyFromAccountKey(
                            {
                              ...key,
                              secret: {
                                mnemonic: secret.mnemonic,
                                passphrase: secret.passphrase
                              }
                            },
                            network as Network
                          )
                        if (extendedKey) {
                          extendedPublicKey = extendedKey
                        }
<<<<<<< HEAD
                      } catch (_error) {
=======
                      } catch {
>>>>>>> c43d764a
                        // Failed to generate extended public key from mnemonic for key ${index}
                      }
                    }
                  }

                  // If we still don't have a fingerprint, try to extract it from the extended public key
                  if (!fingerprint && extendedPublicKey) {
                    try {
                      fingerprint =
                        await extractFingerprintFromExtendedPublicKey(
                          extendedPublicKey,
                          network as Network
                        )
<<<<<<< HEAD
                    } catch (_error) {
=======
                    } catch {
>>>>>>> c43d764a
                      // Failed to extract fingerprint from extended public key for key ${index}
                    }
                  }

                  // If we still don't have a fingerprint, try to get it from the key's fingerprint property
                  if (!fingerprint && key.fingerprint) {
                    fingerprint = key.fingerprint
                  }

                  // If we still don't have an extended public key, try to get it from the key's secret
                  if (!extendedPublicKey && typeof secret === 'object') {
                    // Try to extract from externalDescriptor if available
                    if (secret.externalDescriptor) {
                      try {
                        const descriptor = await new Descriptor().create(
                          secret.externalDescriptor,
                          network as Network
                        )
                        extendedPublicKey =
                          await extractExtendedKeyFromDescriptor(descriptor)
<<<<<<< HEAD
                      } catch (_error) {
=======
                      } catch {
>>>>>>> c43d764a
                        // Failed to extract extended public key from externalDescriptor for key ${index}
                      }
                    }
                  }

                  return { fingerprint, extendedPublicKey, index }
                })
              )

              // Filter out keys that don't have both fingerprint and extended public key
              const validKeyData = keyData.filter(
                (kd) => kd.fingerprint && kd.extendedPublicKey
              )

              if (validKeyData.length !== keyCount) {
                // Missing fingerprint or extended public key for some keys
                // Set a fallback descriptor string to indicate the issue
                descriptorString =
                  'No descriptors available - missing fingerprint or extended public key for some keys'
              } else {
                // Get the correct multisig script type for descriptor generation
                const multisigScriptType =
                  getMultisigScriptTypeFromScriptVersion(scriptVersion)

                // Get the policy-based derivation path according to the account type
                const policyDerivationPath =
                  temporaryAccount.policyType === 'multisig'
                    ? getMultisigDerivationPathFromScriptVersion(
                        multisigScriptType,
                        network
                      )
                    : getDerivationPathFromScriptVersion(scriptVersion, network)

                // Remove leading 'm' or 'M' from derivationPath if present
                const cleanPolicyPath = policyDerivationPath.replace(
                  /^m\/?/i,
                  ''
                )

<<<<<<< HEAD
                // Sort keys by extended public key to ensure consistent ordering
=======
                // Sort keys by extended public key to ensure consistent ordering with other Bitcoin wallets
>>>>>>> c43d764a
                const sortedKeyData = validKeyData.sort((a, b) =>
                  a.extendedPublicKey.localeCompare(b.extendedPublicKey)
                )

                // Build key section with policy-based derivation paths
                const keySection = sortedKeyData
                  .map(({ fingerprint, extendedPublicKey }) => {
                    // Format: [FINGERPRINT/POLICY_DERIVATION_PATH]XPUB/<0;1>/*
                    return `[${fingerprint}/${cleanPolicyPath}]${extendedPublicKey}/<0;1>/*`
                  })
                  .join(',')

                // Create descriptor based on account type
                let finalDescriptor = ''
                if (temporaryAccount.policyType === 'multisig') {
                  // Create multisig descriptor using sortedmulti
                  switch (multisigScriptType) {
                    case 'P2SH':
                      finalDescriptor = `sh(sortedmulti(${keysRequired},${keySection}))`
                      break
                    case 'P2SH-P2WSH':
                      finalDescriptor = `sh(wsh(sortedmulti(${keysRequired},${keySection})))`
                      break
                    case 'P2WSH':
                      finalDescriptor = `wsh(sortedmulti(${keysRequired},${keySection}))`
                      break
                    case 'P2TR':
                      finalDescriptor = `tr(sortedmulti(${keysRequired},${keySection}))`
                      break
                    default:
                      finalDescriptor = `wsh(sortedmulti(${keysRequired},${keySection}))`
                  }
                } else {
                  // For single-sig accounts, create simple descriptor
                  const singleKey = keySection.split(',')[0] // Use first (and only) key
                  switch (scriptVersion) {
                    case 'P2PKH':
                      finalDescriptor = `pkh(${singleKey.replace(
                        '/<0;1>/*',
                        '/0/*'
                      )})`
                      break
                    case 'P2SH-P2WPKH':
                      finalDescriptor = `sh(wpkh(${singleKey.replace(
                        '/<0;1>/*',
                        '/0/*'
                      )}))`
                      break
                    case 'P2WPKH':
                      finalDescriptor = `wpkh(${singleKey.replace(
                        '/<0;1>/*',
                        '/0/*'
                      )})`
                      break
                    case 'P2TR':
                      finalDescriptor = `tr(${singleKey.replace(
                        '/<0;1>/*',
                        '/0/*'
                      )})`
                      break
                    default:
                      finalDescriptor = `wpkh(${singleKey.replace(
                        '/<0;1>/*',
                        '/0/*'
                      )})`
                  }
                }

                // Validate descriptor format before adding checksum
                if (
                  !finalDescriptor ||
                  keySection.split(',').length !== keyCount
                ) {
                  descriptorString = finalDescriptor
                } else {
                  // Always calculate checksum manually for multisig descriptors
                  const checksum = calculateDescriptorChecksum(finalDescriptor)
                  if (checksum) {
                    descriptorString = `${finalDescriptor}#${checksum}`
                  } else {
                    descriptorString = finalDescriptor
                  }
                }
              }
            }
          } else {
            // For watchonly accounts, handle different creation types
            const key = temporaryAccount.keys[0]
            if (!key) {
              descriptorString = 'No key data available for watch-only account'
            } else {
              const secret = key.secret as Secret

              if (
                key.creationType === 'importDescriptor' &&
                secret.externalDescriptor
              ) {
                // For watch-only accounts with imported descriptors, use the existing descriptor
                const descriptor = secret.externalDescriptor

                // Add checksum if not present
                if (!descriptor.includes('#')) {
                  const checksum = calculateDescriptorChecksum(descriptor)
                  if (checksum) {
                    descriptorString = `${descriptor}#${checksum}`
                  } else {
                    descriptorString = descriptor
                  }
                } else {
                  descriptorString = descriptor
                }
              } else if (
                key.creationType === 'importExtendedPub' &&
                secret.extendedPublicKey &&
                secret.fingerprint
              ) {
                // For watch-only accounts with imported extended public keys, generate descriptor
                const scriptVersion = key.scriptVersion || 'P2WPKH'
                const derivationPath = key.derivationPath || ''

                // Remove leading 'm' or 'M' from derivationPath if present
                const cleanDerivationPath = derivationPath.replace(/^m\/?/i, '')

                // Build the key part with fingerprint and derivation path
                const keyPart = `[${secret.fingerprint}/${cleanDerivationPath}]${secret.extendedPublicKey}`

                // Create descriptor based on script version
                let descriptor = ''
                switch (scriptVersion) {
                  case 'P2PKH':
                    descriptor = `pkh(${keyPart}/0/*)`
                    break
                  case 'P2SH-P2WPKH':
                    descriptor = `sh(wpkh(${keyPart}/0/*))`
                    break
                  case 'P2WPKH':
                    descriptor = `wpkh(${keyPart}/0/*)`
                    break
                  case 'P2TR':
                    descriptor = `tr(${keyPart}/0/*)`
                    break
                  default:
                    descriptor = `wpkh(${keyPart}/0/*)`
                }

                // Add checksum
                const checksum = calculateDescriptorChecksum(descriptor)
                if (checksum) {
                  descriptorString = `${descriptor}#${checksum}`
                } else {
                  descriptorString = descriptor
                }
              } else if (
                key.creationType === 'importAddress' &&
                secret.externalDescriptor
              ) {
                // For watch-only accounts with imported addresses, use the address descriptor
                const descriptor = secret.externalDescriptor

                // Add checksum if not present
                if (!descriptor.includes('#')) {
                  const checksum = calculateDescriptorChecksum(descriptor)
                  if (checksum) {
                    descriptorString = `${descriptor}#${checksum}`
                  } else {
                    descriptorString = descriptor
                  }
                } else {
                  descriptorString = descriptor
                }
              } else {
                descriptorString =
                  'No descriptor available for watch-only account - missing required data'
              }
            }
          }
        } else {
          // For importAddress, handle address-based accounts
          const key = temporaryAccount.keys[0]
          if (!key) {
            descriptorString = 'No key data available for imported address'
          } else {
            const secret = key.secret as Secret

            if (secret.externalDescriptor) {
              // Use the existing address descriptor
              const descriptor = secret.externalDescriptor

              // Add checksum if not present
              if (!descriptor.includes('#')) {
                const checksum = calculateDescriptorChecksum(descriptor)
                if (checksum) {
                  descriptorString = `${descriptor}#${checksum}`
                } else {
                  descriptorString = descriptor
                }
              } else {
                descriptorString = descriptor
              }
            } else {
              descriptorString =
                'No descriptor available for imported address - missing address data'
            }
          }
        }
<<<<<<< HEAD
        // --- END: Descriptor Generation Logic ---
=======
>>>>>>> c43d764a

        // Compose export content - ensure it's always a string
        const exportString = descriptorString || 'No descriptor available'
        setExportContent(exportString)
<<<<<<< HEAD
      } catch (_error) {
=======
      } catch {
>>>>>>> c43d764a
        // Error generating descriptors
        setExportContent(
          'Error generating descriptors. Please check your account configuration.'
        )
      } finally {
        setIsLoading(false)
      }
    }
    getDescriptors()
  }, []) // eslint-disable-line react-hooks/exhaustive-deps

  async function exportDescriptors() {
    if (!account) return
    const date = new Date().toISOString().slice(0, -5)
    const ext = 'txt'
    const filename = `${t(
      'export.file.name.descriptors'
    )}_${accountId}_${date}.${ext}`
    shareFile({
      filename,
      fileContent: exportContent,
      dialogTitle: t('export.file.save'),
      mimeType: `text/plain`
    })
  }

  async function exportDescriptorsPDF() {
    if (!account || !exportContent) return

    try {
      // Generate PDF with QR code using a different approach
      generatePDF()
    } catch {
      // Handle error silently
    }
  }

  async function generatePDF() {
    if (!account || !exportContent) return

    try {
      // Capture QR code as image using react-native-view-shot
      let qrDataURL = ''
      if (qrRef.current) {
        qrDataURL = await captureRef(qrRef.current, {
          format: 'png',
          quality: 0.9,
          result: 'data-uri'
        })
      }

      await createPDFWithQR(qrDataURL)
    } catch {
      // Fallback without QR code
      await createPDFWithQR('')
    }
  }

  async function createPDFWithQR(qrDataURL: string) {
    if (!account) return
    const title = account.name

    const htmlContent = `
      <!DOCTYPE html>
      <html>
        <head>
          <meta charset="UTF-8">
          <meta name="viewport" content="width=device-width, initial-scale=1.0">
          <title>${title}</title>
          <style>
            @page {
              margin: 1in;
              size: A4;
            }
            
            body {
              font-family: 'Courier New', monospace;
              margin: 0;
              padding: 20px;
              background-color: white;
              color: black;
              line-height: 1.4;
            }
            
            .header {
              text-align: center;
              font-size: 24px;
              font-weight: bold;
              margin-bottom: 30px;
            }
            
            .qr-section {
              text-align: center;
              margin: 30px 0;
              page-break-inside: avoid;
            }
            
            .qr-code {
              max-width: 300px;
              max-height: 300px;
              border: 2px solid #000;
              margin: 0 auto;
              display: block;
            }
            
            .descriptor-text {
              font-family: 'Courier New', monospace;
              font-size: 11px;
              word-break: break-all;
              background-color: #f8f8f8;
              padding: 20px;
              border: 1px solid #ddd;
              margin: 15px 0;
              line-height: 1.6;
            }
          </style>
        </head>
        <body>
          <div class="header">${title}</div>
          
          ${
            qrDataURL
              ? `
          <div class="qr-section">
            <img src="${qrDataURL}" class="qr-code" alt="QR Code for descriptor" />
          </div>
          `
              : ''
          }
          
          <div class="descriptor-text">${exportContent}</div>
        </body>
      </html>
    `

    try {
      const { uri } = await Print.printToFileAsync({
        html: htmlContent,
        base64: false
      })

      if (await Sharing.isAvailableAsync()) {
        await Sharing.shareAsync(uri, {
          mimeType: 'application/pdf',
          dialogTitle: t('export.file.save'),
          UTI: 'com.adobe.pdf'
        })
      }
    } catch {
      // Handle error silently
    }
  }

  if (!account) return <Redirect href="/" />

  const descriptors = (exportContent || '').split('\n').filter(Boolean)

  return (
    <ScrollView style={{ width: '100%' }}>
      <Stack.Screen
        options={{
          headerTitle: () => (
            <SSHStack gap="sm">
              <SSText uppercase>{account.name}</SSText>
              {account.policyType === 'watchonly' && (
                <SSIconEyeOn stroke="#fff" height={16} width={16} />
              )}
            </SSHStack>
          ),
          headerRight: undefined
        }}
      />
      <SSVStack style={{ padding: 20 }} gap="lg">
        <SSText center uppercase color="muted">
          {t('account.export.descriptors')}
        </SSText>
        {isLoading ? (
          <SSText center color="muted">
            {t('common.loadingX', { x: 'descriptors...' })}
          </SSText>
        ) : exportContent ? (
          <>
            <SSHStack gap="sm" style={{ justifyContent: 'space-between' }}>
              <SSRadioButton
                variant="outline"
                label="Together"
                selected={!showSeparate}
                onPress={() => setShowSeparate(false)}
                style={{ width: '48%' }}
              />
              <SSRadioButton
                variant="outline"
                label="Separate"
                selected={showSeparate}
                onPress={() => setShowSeparate(true)}
                style={{ width: '48%' }}
              />
            </SSHStack>
            {showSeparate ? (
              <SSVStack gap="md">
                {descriptors.map((descriptor, index) => (
                  <View key={index} style={{ alignItems: 'center' }}>
                    <View
                      style={{
                        backgroundColor: Colors.white,
                        padding: 16,
                        borderRadius: 2
                      }}
                    >
                      <SSQRCode
                        value={descriptor}
                        size={150}
                        color={Colors.black}
                        backgroundColor={Colors.white}
                      />
                    </View>
                    <SSText color="muted" size="sm" style={{ marginTop: 8 }}>
                      {index === 0 ? 'External' : 'Internal'}{' '}
                      {t('common.descriptor')}
                    </SSText>
                  </View>
                ))}
              </SSVStack>
            ) : (
              <View style={{ alignItems: 'center' }}>
                <View
                  ref={qrRef}
                  style={{
                    backgroundColor: Colors.white,
                    padding: 16,
                    borderRadius: 2
                  }}
                >
                  <SSQRCode
                    value={exportContent}
                    size={250}
                    color={Colors.black}
                    backgroundColor={Colors.white}
                  />
                </View>
              </View>
            )}
            <View
              style={{
                padding: 10,
                backgroundColor: Colors.gray[950],
                borderRadius: 5
              }}
            >
              <SSText color="white" size="md" type="mono">
                {exportContent}
              </SSText>
            </View>
            <SSClipboardCopy text={exportContent}>
              <SSButton
                label={t('common.copyToClipboard')}
                onPress={() => true}
              />
            </SSClipboardCopy>
            <SSButton
              label={t('account.export.descriptorsPDF')}
              variant="secondary"
              onPress={exportDescriptorsPDF}
            />
            <SSButton
              label={t('common.downloadFile')}
              variant="outline"
              onPress={exportDescriptors}
            />
          </>
        ) : (
          <SSText center color="muted">
            {t('account.descriptors.noAvailable')}
          </SSText>
        )}
        <SSButton
          label={t('common.cancel')}
          variant="ghost"
          onPress={() => router.back()}
        />
      </SSVStack>
    </ScrollView>
  )
}<|MERGE_RESOLUTION|>--- conflicted
+++ resolved
@@ -124,15 +124,8 @@
             )
           : undefined
 
-<<<<<<< HEAD
-        // --- BEGIN: Descriptor Generation Logic ---
         let descriptorString = ''
 
-        // Safety check: ensure account has keys
-=======
-        let descriptorString = ''
-
->>>>>>> c43d764a
         if (!temporaryAccount.keys || temporaryAccount.keys.length === 0) {
           descriptorString = 'No keys available for account'
         } else if (!isImportAddress) {
@@ -165,11 +158,7 @@
                     )
                     extendedPublicKey =
                       await extractExtendedKeyFromDescriptor(descriptor)
-<<<<<<< HEAD
-                  } catch (_error) {
-=======
                   } catch {
->>>>>>> c43d764a
                     // Failed to extract extended public key from descriptor
                   }
                 } else if (secret.mnemonic) {
@@ -188,11 +177,7 @@
                     if (extendedKey) {
                       extendedPublicKey = extendedKey
                     }
-<<<<<<< HEAD
-                  } catch (_error) {
-=======
                   } catch {
->>>>>>> c43d764a
                     // Failed to generate extended public key from mnemonic
                   }
                 }
@@ -205,11 +190,7 @@
                     extendedPublicKey,
                     network as Network
                   )
-<<<<<<< HEAD
-                } catch (_error) {
-=======
                 } catch {
->>>>>>> c43d764a
                   // Failed to extract fingerprint from extended public key
                 }
               }
@@ -302,11 +283,7 @@
                         )
                         extendedPublicKey =
                           await extractExtendedKeyFromDescriptor(descriptor)
-<<<<<<< HEAD
-                      } catch (_error) {
-=======
                       } catch {
->>>>>>> c43d764a
                         // Failed to extract extended public key from descriptor for key ${index}
                       }
                     } else if (secret.mnemonic) {
@@ -326,11 +303,7 @@
                         if (extendedKey) {
                           extendedPublicKey = extendedKey
                         }
-<<<<<<< HEAD
-                      } catch (_error) {
-=======
                       } catch {
->>>>>>> c43d764a
                         // Failed to generate extended public key from mnemonic for key ${index}
                       }
                     }
@@ -344,11 +317,7 @@
                           extendedPublicKey,
                           network as Network
                         )
-<<<<<<< HEAD
-                    } catch (_error) {
-=======
                     } catch {
->>>>>>> c43d764a
                       // Failed to extract fingerprint from extended public key for key ${index}
                     }
                   }
@@ -369,11 +338,7 @@
                         )
                         extendedPublicKey =
                           await extractExtendedKeyFromDescriptor(descriptor)
-<<<<<<< HEAD
-                      } catch (_error) {
-=======
                       } catch {
->>>>>>> c43d764a
                         // Failed to extract extended public key from externalDescriptor for key ${index}
                       }
                     }
@@ -413,11 +378,7 @@
                   ''
                 )
 
-<<<<<<< HEAD
-                // Sort keys by extended public key to ensure consistent ordering
-=======
                 // Sort keys by extended public key to ensure consistent ordering with other Bitcoin wallets
->>>>>>> c43d764a
                 const sortedKeyData = validKeyData.sort((a, b) =>
                   a.extendedPublicKey.localeCompare(b.extendedPublicKey)
                 )
@@ -623,19 +584,11 @@
             }
           }
         }
-<<<<<<< HEAD
-        // --- END: Descriptor Generation Logic ---
-=======
->>>>>>> c43d764a
 
         // Compose export content - ensure it's always a string
         const exportString = descriptorString || 'No descriptor available'
         setExportContent(exportString)
-<<<<<<< HEAD
-      } catch (_error) {
-=======
       } catch {
->>>>>>> c43d764a
         // Error generating descriptors
         setExportContent(
           'Error generating descriptors. Please check your account configuration.'
