import bs58check from 'bs58check'
import { CameraView, useCameraPermissions } from 'expo-camera/next'
import * as Clipboard from 'expo-clipboard'
import { router, Stack } from 'expo-router'
import { useEffect, useRef, useState } from 'react'
import { Animated, Keyboard, ScrollView, StyleSheet } from 'react-native'
import { toast } from 'sonner-native'
import { useShallow } from 'zustand/react/shallow'

import SSButton from '@/components/SSButton'
import SSCollapsible from '@/components/SSCollapsible'
import SSModal from '@/components/SSModal'
import SSRadioButton from '@/components/SSRadioButton'
import SSScriptVersionModal from '@/components/SSScriptVersionModal'
import SSSelectModal from '@/components/SSSelectModal'
import SSText from '@/components/SSText'
import SSTextInput from '@/components/SSTextInput'
import useAccountBuilderFinish from '@/hooks/useAccountBuilderFinish'
import { useNFCReader } from '@/hooks/useNFCReader'
import useSyncAccountWithAddress from '@/hooks/useSyncAccountWithAddress'
import useSyncAccountWithWallet from '@/hooks/useSyncAccountWithWallet'
import SSFormLayout from '@/layouts/SSFormLayout'
import SSMainLayout from '@/layouts/SSMainLayout'
import SSVStack from '@/layouts/SSVStack'
import { t } from '@/locales'
import { useAccountBuilderStore } from '@/store/accountBuilder'
import { useAccountsStore } from '@/store/accounts'
import { useBlockchainStore } from '@/store/blockchain'
import { Colors } from '@/styles'
import { type CreationType, type Key } from '@/types/models/Account'
import {
  validateAddress,
  validateDescriptor,
  validateExtendedKey,
  validateFingerprint
} from '@/utils/validation'

const watchOnlyOptions: CreationType[] = [
  'importExtendedPub',
  'importDescriptor',
  'importAddress'
]

export default function WatchOnly() {
  const updateAccount = useAccountsStore((state) => state.updateAccount)
  const [
    name,
    scriptVersion,
    fingerprint,
    setCreationType,
    clearAccount,
    getAccountData,
    setFingerprint,
    setExternalDescriptor,
    setInternalDescriptor,
    setExtendedPublicKey,
    setScriptVersion,
    setKey,
    setNetwork,
    setPolicyType
  ] = useAccountBuilderStore(
    useShallow((state) => [
      state.name,
      state.scriptVersion,
      state.fingerprint,
      state.setCreationType,
      state.clearAccount,
      state.getAccountData,
      state.setFingerprint,
      state.setExternalDescriptor,
      state.setInternalDescriptor,
      state.setExtendedPublicKey,
      state.setScriptVersion,
      state.setKey,
      state.setNetwork,
      state.setPolicyType
    ])
  )
  const [network, connectionMode] = useBlockchainStore((state) => [
    state.selectedNetwork,
    state.configs[state.selectedNetwork].config.connectionMode
  ])
  const { accountBuilderFinish } = useAccountBuilderFinish()
  const { syncAccountWithWallet } = useSyncAccountWithWallet()
  const { syncAccountWithAddress } = useSyncAccountWithAddress()
  const { isAvailable, isReading, readNFCTag, cancelNFCScan } = useNFCReader()
  const [cameraModalVisible, setCameraModalVisible] = useState(false)
  const [permission, requestPermission] = useCameraPermissions()

  const [selectedOption, setSelectedOption] =
    useState<CreationType>('importExtendedPub')

  const [modalOptionsVisible, setModalOptionsVisible] = useState(true)
  const [scriptVersionModalVisible, setScriptVersionModalVisible] =
    useState(false)

  const [xpub, setXpub] = useState('')
  const [localFingerprint, setLocalFingerprint] = useState(fingerprint)
  const [externalDescriptor, setLocalExternalDescriptor] = useState('')
  const [internalDescriptor, setLocalInternalDescriptor] = useState('')
  const [address, setAddress] = useState('')

  const [disabled, setDisabled] = useState(true)
  const [validAddress, setValidAddress] = useState(true)
  const [validExternalDescriptor, setValidExternalDescriptor] = useState(true)
  const [validInternalDescriptor, setValidInternalDescriptor] = useState(true)
  const [validXpub, setValidXpub] = useState(true)
  const [validMasterFingerprint, setValidMasterFingerprint] = useState(true)

  const [loadingWallet, setLoadingWallet] = useState(false)

  const pulseAnim = useRef(new Animated.Value(0)).current
  const scaleAnim = useRef(new Animated.Value(1)).current

  useEffect(() => {
    if (isReading) {
      const pulseAnimation = Animated.loop(
        Animated.sequence([
          Animated.timing(pulseAnim, {
            toValue: 1,
            duration: 500,
            useNativeDriver: false
          }),
          Animated.timing(pulseAnim, {
            toValue: 0,
            duration: 500,
            useNativeDriver: false
          })
        ])
      )

      const scaleAnimation = Animated.loop(
        Animated.sequence([
          Animated.timing(scaleAnim, {
            toValue: 0.98,
            duration: 500,
            useNativeDriver: false
          }),
          Animated.timing(scaleAnim, {
            toValue: 1,
            duration: 500,
            useNativeDriver: false
          })
        ])
      )

      pulseAnimation.start()
      scaleAnimation.start()
      return () => {
        pulseAnimation.stop()
        scaleAnimation.stop()
      }
    } else {
      pulseAnim.setValue(0)
      scaleAnim.setValue(1)
    }
  }, [isReading, pulseAnim, scaleAnim])

  // Set policy type to watchonly when component mounts
  useEffect(() => {
    setPolicyType('watchonly')
  }, [setPolicyType])

  function updateAddress(address: string) {
    const validAddress = address.includes('\n')
      ? address.split('\n').every(validateAddress)
      : validateAddress(address)
    setValidAddress(!address || validAddress)
    setDisabled(!validAddress)
    setAddress(address)
  }

  function updateMasterFingerprint(fingerprint: string) {
    const validFingerprint = validateFingerprint(fingerprint)
    setValidMasterFingerprint(!fingerprint || validFingerprint)
    setDisabled(!validXpub || !validFingerprint)
    setLocalFingerprint(fingerprint)
    if (validFingerprint) {
      setFingerprint(fingerprint)
      Keyboard.dismiss()
    }
  }

  function updateXpub(xpub: string) {
    const validXpub = validateExtendedKey(xpub)
    setValidXpub(!xpub || validXpub)
    setDisabled(!validXpub || !localFingerprint)
    setXpub(xpub)

    // Handle script version based on extended key prefix
    // tpub -> P2PKH (testnet legacy)
    // vpub -> P2WPKH (testnet SegWit)
    // ypub -> P2SH-P2WPKH (mainnet)
    // zpub -> P2WPKH (mainnet)
    let scriptVersion: Key['scriptVersion'] | undefined
    if (xpub.match(/^t(pub|priv)/)) scriptVersion = 'P2PKH'
    if (xpub.match(/^v(pub|priv)/)) scriptVersion = 'P2WPKH'
    if (xpub.match(/^y(pub|priv)/)) scriptVersion = 'P2SH-P2WPKH'
    if (xpub.match(/^z(pub|priv)/)) scriptVersion = 'P2WPKH'

    if (scriptVersion && validXpub && localFingerprint) {
      // Format the extended public key with fingerprint and derivation path
      // For testnet SegWit (vpub), use BIP84 derivation path
      const derivationPath = xpub.match(/^v(pub|priv)/)
        ? "84'/1'/0'"
        : "44'/1'/0'"
      const formattedXpub = `[${localFingerprint}/${derivationPath}]${xpub}/0/*`
      setExtendedPublicKey(formattedXpub)
      setScriptVersion(scriptVersion)
    }
  }

  function updateExternalDescriptor(descriptor: string) {
    const validExternalDescriptor =
      validateDescriptor(descriptor) && !descriptor.match(/[txyz]priv/)

    setValidExternalDescriptor(!descriptor || validExternalDescriptor)
    // For descriptors, we only need the external descriptor to be valid
    setDisabled(!validExternalDescriptor)
    setLocalExternalDescriptor(descriptor)
    if (validExternalDescriptor) {
      setExternalDescriptor(descriptor)
    }
  }

  function updateInternalDescriptor(descriptor: string) {
    const validInternalDescriptor = validateDescriptor(descriptor)

    setValidInternalDescriptor(!descriptor || validInternalDescriptor)
    // Internal descriptor is optional, so don't disable if it's invalid
    // The external descriptor validation will handle the disabled state
    setLocalInternalDescriptor(descriptor)
    if (validInternalDescriptor) {
      setInternalDescriptor(descriptor)
    }
  }

  function convertVpubToTpub(vpub: string): string {
    // If it's not a vpub, return as is
    if (!vpub.startsWith('vpub')) return vpub

    try {
      // Decode the base58check string (includes checksum)
      const decoded = bs58check.decode(vpub)

      // The first 4 bytes are the version
      // For vpub: 0x045f1cf6 (testnet segwit)
      // For tpub: 0x043587cf (testnet)
      const version = new Uint8Array([0x04, 0x35, 0x87, 0xcf])

      // Create new buffer with tpub version
      const newDecoded = new Uint8Array([...version, ...decoded.slice(4)])

      // Convert back to base58check (will add checksum)
      return bs58check.encode(newDecoded)
    } catch (_error) {
      return vpub // Return original if conversion fails
    }
  }

  async function confirmAccountCreation() {
    setLoadingWallet(true)
<<<<<<< HEAD
    try {
      if (selectedOption === 'importExtendedPub') {
        if (!xpub || !localFingerprint || !scriptVersion) {
          toast.error(t('watchonly.error.missingFields'))
          return
        }
        setExtendedPublicKey(xpub)
        setFingerprint(localFingerprint)
        setScriptVersion(scriptVersion)
      } else if (selectedOption === 'importAddress') {
        setExternalDescriptor(`addr(${address})`)
      }

      setNetwork(network)
      setKey(0)
      const account = getAccountData()
=======
    setNetwork(network)

    if (selectedOption === 'importExtendedPub') {
      setExtendedPublicKey(xpub)
      setKey(0)
    }

    if (selectedOption === 'importAddress') {
      const addresses = address.split('\n')
      for (let index = 0; index < addresses.length; index += 1) {
        const address = addresses[index]
        setExternalDescriptor(`addr(${address})`)
      }
    }

    const account = getAccountData()
>>>>>>> 51f09f3b

      const data = await accountBuilderFinish(account)
      if (!data) {
        toast.error(t('watchonly.error.creationFailed'))
        return
      }

      if (connectionMode === 'auto') {
<<<<<<< HEAD
        try {
          const updatedAccount =
            selectedOption !== 'importAddress'
              ? await syncAccountWithWallet(
                  data.accountWithEncryptedSecret,
                  data.wallet!
                )
              : await syncAccountWithAddress(
                  data.accountWithEncryptedSecret,
                  `addr(${address})`
                )
          updateAccount(updatedAccount)
          toast.success(t('watchonly.success.accountCreated'))
          router.replace('/')
        } catch (_syncError) {
          // Even if sync fails, we should still save the account and redirect
          updateAccount(data.accountWithEncryptedSecret)
          toast.warning(t('watchonly.warning.syncFailed'))
          router.replace('/')
        }
      } else {
        // If not auto sync, just save the account and redirect
        updateAccount(data.accountWithEncryptedSecret)
        toast.success(t('watchonly.success.accountCreated'))
        router.replace('/')
=======
        const updatedAccount =
          selectedOption !== 'importAddress'
            ? await syncAccountWithWallet(
                data.accountWithEncryptedSecret,
                data.wallet!
              )
            : await syncAccountWithAddress(data.accountWithEncryptedSecret)
        updateAccount(updatedAccount)
>>>>>>> 51f09f3b
      }
    } catch (error) {
      const errorMessage = (error as Error).message
      if (errorMessage) {
        toast.error(errorMessage)
      } else {
        toast.error(t('watchonly.error.creationFailed'))
      }
    } finally {
      clearAccount()
      setLoadingWallet(false)
    }
  }

  async function pasteFromClipboard() {
    const text = await Clipboard.getStringAsync()
    if (!text) return

    if (selectedOption === 'importDescriptor') {
      let externalDescriptor = text
      let internalDescriptor = ''
      if (text.match(/<0[,;]1>/)) {
        externalDescriptor = text
          .replace(/<0[,;]1>/, '0')
          .replace(/#[a-z0-9]+$/, '')
        internalDescriptor = text
          .replace(/<0[,;]1>/, '1')
          .replace(/#[a-z0-9]+$/, '')
      }
      if (text.includes('\n')) {
        const lines = text.split('\n')
        externalDescriptor = lines[0]
        internalDescriptor = lines[1]
      }
      if (externalDescriptor) updateExternalDescriptor(externalDescriptor)
      if (internalDescriptor) updateInternalDescriptor(internalDescriptor)
    }

    if (selectedOption === 'importExtendedPub') {
      updateXpub(text)
    }

    if (selectedOption === 'importAddress') {
      updateAddress(text)
    }
  }

  async function handleNFCRead() {
    if (isReading) {
      await cancelNFCScan()
      return
    }

    try {
      const nfcData = await readNFCTag()

      if (!nfcData) {
        toast.error(t('watchonly.read.nfcErrorNoData'))
        return
      }

      if (!nfcData.text) {
        toast.error(t('watchonly.read.nfcErrorNoData'))
        return
      }

      const text = nfcData.text
        .trim()
        .replace(/[^\S\n]+/g, '') // Remove all whitespace except newlines
        .replace(/[\u200B-\u200D\uFEFF]/g, '') // Remove zero-width spaces and other invisible characters
        .replace(/[\u0000-\u0009\u000B-\u001F\u007F-\u009F]/g, '') // Remove control characters except \n
        .normalize('NFKC') // Normalize unicode characters
        .replace(/^en/, '')

      if (selectedOption === 'importDescriptor') {
        let externalDescriptor = text
        let internalDescriptor = ''
        if (text.match(/<0[,;]1>/)) {
          externalDescriptor = text
            .replace(/<0[,;]1>/, '0')
            .replace(/#[a-z0-9]+$/, '')
          internalDescriptor = text
            .replace(/<0[,;]1>/, '1')
            .replace(/#[a-z0-9]+$/, '')
        }
        if (text.includes('\n')) {
          const lines = text.split('\n')
          externalDescriptor = lines[0]
          internalDescriptor = lines[1]
        }
        if (externalDescriptor) updateExternalDescriptor(externalDescriptor)
        if (internalDescriptor) updateInternalDescriptor(internalDescriptor)
      }

      if (selectedOption === 'importExtendedPub') {
        updateXpub(text)
      }

      if (selectedOption === 'importAddress') {
        updateAddress(text)
      }
    } catch (error) {
      const errorMessage = (error as Error).message
      if (errorMessage) {
        toast.error(errorMessage)
      }
    }
  }

  function handleQRCodeScanned(data: string | undefined) {
    if (!data) {
      toast.error(t('watchonly.read.qrError'))
      return
    }

    setCameraModalVisible(false)

    // Check if the scanned data is a valid fingerprint (8 bytes hex)
    const fingerprintRegex = /^[0-9a-fA-F]{8}$/
    if (fingerprintRegex.test(data)) {
      updateMasterFingerprint(data)
      return
    }

    if (selectedOption === 'importDescriptor') {
      let externalDescriptor = data
      let internalDescriptor = ''
      if (data.match(/<0[,;]1>/)) {
        externalDescriptor = data
          .replace(/<0[,;]1>/, '0')
          .replace(/#[a-z0-9]+$/, '')
        internalDescriptor = data
          .replace(/<0[,;]1>/, '1')
          .replace(/#[a-z0-9]+$/, '')
      }
      if (data.includes('\n')) {
        const lines = data.split('\n')
        externalDescriptor = lines[0].trim()
        internalDescriptor = lines[1].trim()
      }
      if (externalDescriptor) updateExternalDescriptor(externalDescriptor)
      if (internalDescriptor) updateInternalDescriptor(internalDescriptor)
    }

    if (selectedOption === 'importExtendedPub') {
      // Convert vpub to tpub if needed
      const convertedData = convertVpubToTpub(data)
      if (data !== convertedData) {
        toast.info(
          t('watchonly.info.vpubConverted', {
            vpub: data.slice(0, 8) + '...',
            tpub: convertedData.slice(0, 8) + '...'
          })
        )
      }
      updateXpub(convertedData)
    }

    if (selectedOption === 'importAddress') {
      updateAddress(data)
    }
  }

  return (
    <SSMainLayout>
      <Stack.Screen
        options={{ headerTitle: () => <SSText uppercase>{name}</SSText> }}
      />
      <ScrollView>
        <SSSelectModal
          visible={modalOptionsVisible}
          title={t('watchonly.titleModal').toUpperCase()}
          selectedText={t(`watchonly.${selectedOption}.title`)}
          selectedDescription={
            <SSCollapsible>
              <SSText color="muted" size="md">
                {t(`watchonly.${selectedOption}.text`)}
              </SSText>
            </SSCollapsible>
          }
          onSelect={() => {
            setModalOptionsVisible(false)
            setCreationType(selectedOption)
          }}
          onCancel={() => router.back()}
        >
          {watchOnlyOptions.map((type) => (
            <SSRadioButton
              key={type}
              label={t(`watchonly.${type}.label`)}
              selected={selectedOption === type}
              onPress={() => setSelectedOption(type)}
            />
          ))}
        </SSSelectModal>
        <SSScriptVersionModal
          visible={scriptVersionModalVisible}
          scriptVersion={scriptVersion}
          onCancel={() => setScriptVersionModalVisible(false)}
          onSelect={(scriptVersion) => {
            setScriptVersion(scriptVersion)
            setScriptVersionModalVisible(false)
          }}
        />
        {!modalOptionsVisible && (
          <SSVStack justifyBetween gap="lg" style={{ paddingBottom: 20 }}>
            <SSVStack gap="lg">
              <SSVStack gap="sm">
                <SSVStack gap="xxs">
                  <SSText center>
                    {t(`watchonly.${selectedOption}.label`)}
                  </SSText>
                  {selectedOption === 'importExtendedPub' && (
                    <SSTextInput
                      value={xpub}
                      style={validXpub ? styles.valid : styles.invalid}
                      onChangeText={updateXpub}
                      multiline
                    />
                  )}
                  {selectedOption === 'importDescriptor' && (
                    <SSTextInput
                      value={externalDescriptor}
                      style={
                        validExternalDescriptor ? styles.valid : styles.invalid
                      }
                      onChangeText={updateExternalDescriptor}
                      multiline
                    />
                  )}
                  {selectedOption === 'importAddress' && (
                    <SSTextInput
                      value={address}
                      style={validAddress ? styles.valid : styles.invalid}
                      onChangeText={updateAddress}
                      multiline
                    />
                  )}
                </SSVStack>
                {selectedOption === 'importExtendedPub' && (
                  <>
                    <SSVStack gap="xxs">
                      <SSFormLayout.Label
                        label={t('account.script').toUpperCase()}
                      />
                      <SSButton
                        label={`${t(`script.${scriptVersion.toLocaleLowerCase()}.name`)} (${scriptVersion})`}
                        withSelect
                        onPress={() => setScriptVersionModalVisible(true)}
                      />
                    </SSVStack>
                    <SSVStack gap="xxs">
                      <SSText center>{t('watchonly.fingerprint.label')}</SSText>
                      <SSTextInput
                        value={localFingerprint}
                        onChangeText={updateMasterFingerprint}
                        style={
                          validMasterFingerprint ? styles.valid : styles.invalid
                        }
                      />
                    </SSVStack>
                  </>
                )}
                {selectedOption === 'importDescriptor' && (
                  <>
                    <SSVStack gap="xxs">
                      <SSText center>
                        {t('watchonly.importDescriptor.internal')}
                      </SSText>
                      <SSTextInput
                        value={internalDescriptor}
                        style={
                          validInternalDescriptor
                            ? styles.valid
                            : styles.invalid
                        }
                        multiline
                        onChangeText={updateInternalDescriptor}
                      />
                    </SSVStack>
                  </>
                )}
              </SSVStack>
              <SSVStack>
                <SSButton
                  label={t('watchonly.read.clipboard')}
                  onPress={pasteFromClipboard}
                />
                <SSButton
                  label={t('watchonly.read.qrcode')}
                  onPress={() => setCameraModalVisible(true)}
                />
                <Animated.View
                  style={{
                    opacity: pulseAnim.interpolate({
                      inputRange: [0, 1],
                      outputRange: [1, 0.7]
                    }),
                    transform: [{ scale: scaleAnim }],
                    overflow: 'hidden'
                  }}
                >
                  <SSButton
                    label={
                      isReading
                        ? t('watchonly.read.scanning')
                        : t('watchonly.read.nfc')
                    }
                    onPress={handleNFCRead}
                    disabled={!isAvailable}
                  />
                </Animated.View>
              </SSVStack>
            </SSVStack>
            <SSVStack gap="sm">
              <SSButton
                label={t('common.confirm')}
                variant="secondary"
                loading={loadingWallet}
                disabled={disabled}
                onPress={() => confirmAccountCreation()}
              />
              <SSButton
                label={t('common.cancel')}
                variant="ghost"
                onPress={() => setModalOptionsVisible(true)}
              />
            </SSVStack>
          </SSVStack>
        )}
      </ScrollView>
      <SSModal
        visible={cameraModalVisible}
        fullOpacity
        onClose={() => setCameraModalVisible(false)}
      >
        <SSText color="muted" uppercase>
          {t('camera.scanQRCode')}
        </SSText>
        <CameraView
          onBarcodeScanned={(res) => handleQRCodeScanned(res.raw)}
          barcodeScannerSettings={{ barcodeTypes: ['qr'] }}
          style={{ width: 340, height: 340 }}
        />
        {!permission?.granted && (
          <SSButton
            label={t('camera.enableCameraAccess')}
            onPress={requestPermission}
          />
        )}
      </SSModal>
    </SSMainLayout>
  )
}

const styles = StyleSheet.create({
  invalid: {
    borderColor: Colors.error,
    borderWidth: 1,
    height: 'auto',
    paddingVertical: 10
  },
  valid: { height: 'auto', paddingVertical: 10 }
})<|MERGE_RESOLUTION|>--- conflicted
+++ resolved
@@ -260,7 +260,22 @@
 
   async function confirmAccountCreation() {
     setLoadingWallet(true)
-<<<<<<< HEAD
+    setNetwork(network)
+
+    if (selectedOption === 'importExtendedPub') {
+      setExtendedPublicKey(xpub)
+      setKey(0)
+    }
+
+    if (selectedOption === 'importAddress') {
+      const addresses = address.split('\n')
+      for (let index = 0; index < addresses.length; index += 1) {
+        const address = addresses[index]
+        setExternalDescriptor(`addr(${address})`)
+      }
+    }
+
+    const account = getAccountData()
     try {
       if (selectedOption === 'importExtendedPub') {
         if (!xpub || !localFingerprint || !scriptVersion) {
@@ -277,24 +292,6 @@
       setNetwork(network)
       setKey(0)
       const account = getAccountData()
-=======
-    setNetwork(network)
-
-    if (selectedOption === 'importExtendedPub') {
-      setExtendedPublicKey(xpub)
-      setKey(0)
-    }
-
-    if (selectedOption === 'importAddress') {
-      const addresses = address.split('\n')
-      for (let index = 0; index < addresses.length; index += 1) {
-        const address = addresses[index]
-        setExternalDescriptor(`addr(${address})`)
-      }
-    }
-
-    const account = getAccountData()
->>>>>>> 51f09f3b
 
       const data = await accountBuilderFinish(account)
       if (!data) {
@@ -303,7 +300,6 @@
       }
 
       if (connectionMode === 'auto') {
-<<<<<<< HEAD
         try {
           const updatedAccount =
             selectedOption !== 'importAddress'
@@ -329,16 +325,6 @@
         updateAccount(data.accountWithEncryptedSecret)
         toast.success(t('watchonly.success.accountCreated'))
         router.replace('/')
-=======
-        const updatedAccount =
-          selectedOption !== 'importAddress'
-            ? await syncAccountWithWallet(
-                data.accountWithEncryptedSecret,
-                data.wallet!
-              )
-            : await syncAccountWithAddress(data.accountWithEncryptedSecret)
-        updateAccount(updatedAccount)
->>>>>>> 51f09f3b
       }
     } catch (error) {
       const errorMessage = (error as Error).message
