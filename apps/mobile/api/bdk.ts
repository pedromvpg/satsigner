import { HDKey } from '@scure/bip32'
import * as bip39 from '@scure/bip39'
import {
  Address,
  Blockchain,
  DatabaseConfig,
  Descriptor,
  DescriptorPublicKey,
  DescriptorSecretKey,
  Mnemonic,
  type PartiallySignedTransaction,
  TxBuilder,
  Wallet
} from 'bdk-rn'
import {
  type LocalUtxo,
  type TransactionDetails,
  type TxBuilderResult
} from 'bdk-rn/lib/classes/Bindings'
import {
  AddressIndex,
  type BlockchainElectrumConfig,
  type BlockchainEsploraConfig,
  BlockChainNames,
  KeychainKind,
  Network
} from 'bdk-rn/lib/lib/enums'

import {
  type Account,
  type Key,
  type ScriptVersionType,
  type Secret
} from '@/types/models/Account'
import { type Output } from '@/types/models/Output'
import { type Transaction } from '@/types/models/Transaction'
import { type Utxo } from '@/types/models/Utxo'
import {
  type Backend,
  type Network as BlockchainNetwork
} from '@/types/settings/blockchain'
import {
  fingerprintToHex,
  getAllXpubs,
  getDerivationPathFromScriptVersion,
  getMultisigDerivationPathFromScriptVersion,
  getMultisigScriptTypeFromScriptVersion,
  getVersionsForNetwork,
  getXpubForScriptVersion,
  toHex
} from '@/utils/bitcoin'
import { parseAccountAddressesDetails } from '@/utils/parse'

import ElectrumClient from './electrum'
import Esplora from './esplora'

type WalletData = {
  fingerprint: string
  derivationPath: string
  externalDescriptor: string
  internalDescriptor: string
  wallet: Wallet
  keyFingerprints?: string[] // Optional for multisig accounts
}

async function generateMnemonic(
  mnemonicWordCount: NonNullable<Key['mnemonicWordCount']>
) {
  const mnemonic = await new Mnemonic().create(mnemonicWordCount)
  if (!mnemonic) {
    throw new Error('Failed to generate mnemonic')
  }
  return mnemonic.asString()
}

async function generateMnemonicFromEntropy(entropy: string) {
  if (entropy.length < 128 || entropy.length > 256)
    throw new Error(
      'Invalid Entropy: Entropy length must be range of [128, 256]'
    )

  if (entropy.length % 32 !== 0)
    throw new Error('Invalid Entropy: Entropy length must be divide by 32')

  const bytes = entropy.match(/.{1,8}/g)?.map((b) => parseInt(b, 2)) ?? []

  const numbers = Array.from(new Uint8Array(bytes))
  const mnemonic = await new Mnemonic().fromEntropy(numbers)
  if (!mnemonic) {
    throw new Error('Failed to generate mnemonic from entropy')
  }
  return mnemonic.asString()
}

async function validateMnemonic(mnemonic: NonNullable<Secret['mnemonic']>) {
  try {
    await new Mnemonic().fromString(mnemonic)
  } catch (_) {
    return false
  }
  return true
}

async function getFingerprintFromExtendedPublicKey(
  extendedPublicKey: string,
  network: Network
): Promise<string> {
  try {
    // Create a descriptor from the extended public key to extract fingerprint
    const descriptorString = `pkh(${extendedPublicKey})`
    const descriptor = await new Descriptor().create(descriptorString, network)
    if (!descriptor) {
      throw new Error('Failed to create descriptor from extended public key')
    }
    const parsedDescriptor = await parseDescriptor(descriptor)
    return parsedDescriptor.fingerprint
  } catch {
    return ''
  }
}

async function getWalletData(
  account: Account,
  network: Network
): Promise<WalletData | undefined> {
  switch (account.policyType) {
    case 'singlesig': {
      if (account.keys.length !== 1)
        throw new Error('Invalid key count for singlesig')

      const key = account.keys[0]

      if (
        key.creationType === 'generateMnemonic' ||
        key.creationType === 'importMnemonic'
      ) {
        if (
          typeof key.secret === 'string' ||
          !key.secret.mnemonic ||
          !key.scriptVersion
        )
          throw new Error('Invalid secret')

        const walletData = await getWalletFromMnemonic(
          key.secret.mnemonic,
          key.scriptVersion,
          key.secret.passphrase,
          network
        )

        return walletData
      } else if (key.creationType === 'importDescriptor') {
        // TODO
      }
      break
    }
    case 'multisig': {
      // Get script version from the first key (all keys should have the same script version)
      const scriptVersion = account.keys[0]?.scriptVersion || 'P2WSH'
      const multisigScriptType =
        getMultisigScriptTypeFromScriptVersion(scriptVersion)

      // Extract key data with proper derivation paths and fingerprints
      const keyData = await Promise.all(
        account.keys.map(async (key, keyIndex) => {
          let extendedPublicKey = ''
          let fingerprint = ''

          if (typeof key.secret === 'object') {
            // Get fingerprint from secret or key
            fingerprint =
              (typeof key.secret === 'object' && key.secret.fingerprint) ||
              key.fingerprint ||
              ''

            // Get extended public key from various sources
            if (key.secret.extendedPublicKey) {
              extendedPublicKey = key.secret.extendedPublicKey
            } else if (key.secret.externalDescriptor) {
              try {
                const descriptor = await new Descriptor().create(
                  key.secret.externalDescriptor,
                  network
                )
<<<<<<< HEAD
                const extendedKey =
                  await getExtendedKeyFromDescriptor(descriptor)
                return extendedKey
              } catch (_error) {
                return null
=======
                if (!descriptor) {
                  return null
                }
                const extractedKey =
                  await extractExtendedKeyFromDescriptor(descriptor)
                if (extractedKey) {
                  extendedPublicKey = extractedKey
                }
              } catch {
                // Failed to extract extended public key
>>>>>>> 4aed75cf
              }
            }
          }

          // If we still don't have a fingerprint, try to extract it from the extended public key
          if (!fingerprint && extendedPublicKey) {
            try {
              fingerprint = await extractFingerprintFromExtendedPublicKey(
                extendedPublicKey,
                network
              )
            } catch {
              // Failed to extract fingerprint
            }
          }

          return { fingerprint, extendedPublicKey, index: keyIndex }
        })
      )

      // Filter out keys that don't have both fingerprint and extended public key
      const validKeyData = keyData.filter(
        (
          kd
        ): kd is {
          fingerprint: string
          extendedPublicKey: string
          index: number
        } =>
          kd !== null &&
          kd.fingerprint !== undefined &&
          kd.extendedPublicKey !== undefined
      )

      if (validKeyData.length !== account.keys.length) {
        throw new Error(
          `Failed to extract extended public keys from all keys (${validKeyData.length}/${account.keys.length})`
        )
      }

<<<<<<< HEAD
      // Extract fingerprints for each individual key
      const keyFingerprints = await Promise.all(
        validExtendedPublicKeys.map(async (extendedPublicKey) => {
          return await getFingerprintFromExtendedPublicKey(
            extendedPublicKey,
            network
          )
        })
=======
      // Get the policy-based derivation path according to the account type
      // Use the original scriptVersion for derivation path, not the mapped multisig script type
      const policyDerivationPath = getMultisigDerivationPathFromScriptVersion(
        scriptVersion, // Use original scriptVersion instead of multisigScriptType
        network as BlockchainNetwork
>>>>>>> 4aed75cf
      )

      // Remove leading 'm' or 'M' from derivationPath if present
      const cleanPolicyPath = policyDerivationPath.replace(/^m\/?/i, '')

      // Sort keys by extended public key to ensure consistent ordering with other Bitcoin wallets
      const sortedKeyData = validKeyData.sort((a, b) =>
        a.extendedPublicKey.localeCompare(b.extendedPublicKey)
      )

      // Build key section with policy-based derivation paths and fingerprints
      const keySection = sortedKeyData
        .map(({ fingerprint, extendedPublicKey }) => {
          // Format: [FINGERPRINT/POLICY_DERIVATION_PATH]XPUB/<0;1>/*
          return `[${fingerprint}/${cleanPolicyPath}]${extendedPublicKey}/<0;1>/*`
        })
        .join(',')

      // Create descriptor based on script type using sortedmulti
      let finalDescriptor = ''
      switch (multisigScriptType) {
        case 'P2SH':
          finalDescriptor = `sh(sortedmulti(${account.keysRequired},${keySection}))`
          break
        case 'P2SH-P2WSH':
          finalDescriptor = `sh(wsh(sortedmulti(${account.keysRequired},${keySection})))`
          break
        case 'P2WSH':
          finalDescriptor = `wsh(sortedmulti(${account.keysRequired},${keySection}))`
          break
        case 'P2TR':
          finalDescriptor = `tr(sortedmulti(${account.keysRequired},${keySection}))`
          break
        default:
          finalDescriptor = `wsh(sortedmulti(${account.keysRequired},${keySection}))`
      }

      // Since BDK doesn't support multipath descriptors directly, we need to create separate descriptors
      // for external (0/*) and internal (1/*) addresses
      const externalDescriptor = finalDescriptor.replace(/<0;1>/g, '0')
      const internalDescriptor = finalDescriptor.replace(/<0;1>/g, '1')

      const externalDesc = await new Descriptor().create(
        externalDescriptor,
        network
      )
      const internalDesc = await new Descriptor().create(
        internalDescriptor,
        network
      )
      if (!externalDesc) {
        throw new Error('Failed to create external descriptor')
      }
      if (!internalDesc) {
        throw new Error('Failed to create internal descriptor')
      }

      const parsedDescriptor = await parseDescriptor(externalDesc)

      const wallet = await getWalletFromDescriptor(
        externalDesc,
        internalDesc,
        network
      )

      // Extract individual key fingerprints
      const keyFingerprints = validKeyData.map((kd) => kd.fingerprint)

      return {
        fingerprint: parsedDescriptor.fingerprint,
        derivationPath: parsedDescriptor.derivationPath,
        externalDescriptor: finalDescriptor, // Store the original multipath descriptor
        internalDescriptor: '',
        wallet,
        keyFingerprints
      }
    }
    case 'watchonly': {
      if (account.keys.length !== 1)
        throw new Error('Invalid key count for singlesig')

      const key = account.keys[0]

      if (key.creationType === 'importDescriptor') {
        if (typeof key.secret === 'string' || !key.secret.externalDescriptor)
          throw new Error('Invalid secret')

        const externalDescriptor = await new Descriptor().create(
          key.secret.externalDescriptor,
          network
        )
        if (!externalDescriptor) {
          throw new Error('Failed to create external descriptor')
        }
        const internalDescriptor = key.secret.internalDescriptor
          ? await new Descriptor().create(
              key.secret.internalDescriptor,
              network
            )
          : null
        if (key.secret.internalDescriptor && !internalDescriptor) {
          throw new Error('Failed to create internal descriptor')
        }

        const parsedDescriptor = await parseDescriptor(externalDescriptor)
        const wallet = await getWalletFromDescriptor(
          externalDescriptor,
          internalDescriptor,
          network
        )

        return {
          fingerprint: parsedDescriptor.fingerprint,
          derivationPath: parsedDescriptor.derivationPath,
          externalDescriptor: externalDescriptor
            ? await externalDescriptor.asString()
            : '',
          internalDescriptor: internalDescriptor
            ? await internalDescriptor.asString()
            : '',
          wallet
        }
      } else if (key.creationType === 'importExtendedPub') {
        if (
          !key.scriptVersion ||
          typeof key.secret === 'string' ||
          !key.secret.fingerprint ||
          !key.secret.extendedPublicKey
        )
          throw new Error('Invalid account information')

        const extendedPublicKey = await new DescriptorPublicKey().fromString(
          key.secret.extendedPublicKey
        )

        let externalDescriptor: Descriptor
        let internalDescriptor: Descriptor

        switch (key.scriptVersion) {
          case 'P2PKH':
            externalDescriptor = await new Descriptor().newBip44Public(
              extendedPublicKey,
              key.secret.fingerprint,
              KeychainKind.External,
              network
            )
            internalDescriptor = await new Descriptor().newBip44Public(
              extendedPublicKey,
              key.secret.fingerprint,
              KeychainKind.Internal,
              network
            )
            break
          case 'P2SH-P2WPKH':
            externalDescriptor = await new Descriptor().newBip49Public(
              extendedPublicKey,
              key.secret.fingerprint,
              KeychainKind.External,
              network
            )
            internalDescriptor = await new Descriptor().newBip49Public(
              extendedPublicKey,
              key.secret.fingerprint,
              KeychainKind.Internal,
              network
            )
            break
          case 'P2WPKH':
            externalDescriptor = await new Descriptor().newBip84Public(
              extendedPublicKey,
              key.secret.fingerprint,
              KeychainKind.External,
              network
            )
            internalDescriptor = await new Descriptor().newBip84Public(
              extendedPublicKey,
              key.secret.fingerprint,
              KeychainKind.Internal,
              network
            )
            break
          case 'P2TR':
            externalDescriptor = await new Descriptor().newBip86Public(
              extendedPublicKey,
              key.secret.fingerprint,
              KeychainKind.External,
              network
            )
            internalDescriptor = await new Descriptor().newBip86Public(
              extendedPublicKey,
              key.secret.fingerprint,
              KeychainKind.Internal,
              network
            )
            break
          case 'P2WSH':
          case 'P2SH-P2WSH':
          case 'P2SH':
            // For multisig script types, we need to create descriptors manually
            throw new Error(
              `Manual descriptor creation required for ${key.scriptVersion}`
            )
          default:
            externalDescriptor = await new Descriptor().newBip84Public(
              extendedPublicKey,
              key.secret.fingerprint,
              KeychainKind.External,
              network
            )
            internalDescriptor = await new Descriptor().newBip84Public(
              extendedPublicKey,
              key.secret.fingerprint,
              KeychainKind.Internal,
              network
            )
            break
        }

        const parsedDescriptor = await parseDescriptor(externalDescriptor)
        const wallet = await getWalletFromDescriptor(
          externalDescriptor,
          internalDescriptor,
          network
        )

        return {
          fingerprint: parsedDescriptor.fingerprint,
          derivationPath: parsedDescriptor.derivationPath,
          externalDescriptor: externalDescriptor
            ? await externalDescriptor.asString()
            : '',
          internalDescriptor: internalDescriptor
            ? await internalDescriptor.asString()
            : '',
          wallet
        }
      } else if (key.creationType === 'importAddress') {
        // BDK does not support address descriptor
      }

      break
    }
  }
}

async function getWalletFromMnemonic(
  mnemonic: NonNullable<Secret['mnemonic']>,
  scriptVersion: NonNullable<Key['scriptVersion']>,
  passphrase: Secret['passphrase'],
  network: Network
) {
  let externalDescriptor: Descriptor
  let internalDescriptor: Descriptor

  try {
    externalDescriptor = await getDescriptor(
      mnemonic,
      scriptVersion,
      KeychainKind.External,
      passphrase,
      network
    )

    internalDescriptor = await getDescriptor(
      mnemonic,
      scriptVersion,
      KeychainKind.Internal,
      passphrase,
      network
    )
  } catch (error) {
    // Handle manual descriptor creation for multisig script types
    if (
      error instanceof Error &&
      error.message.includes('Manual descriptor creation required')
    ) {
      // For multisig script types, we need to create descriptors manually
      const parsedMnemonic = await new Mnemonic().fromString(mnemonic)
      const descriptorSecretKey = await new DescriptorSecretKey().create(
        network,
        parsedMnemonic,
        passphrase
      )

      // Create descriptors using the existing BDK methods for basic derivation
      // and then manually construct the multisig descriptors
      const baseExternalDescriptor = await new Descriptor().newBip84(
        descriptorSecretKey,
        KeychainKind.External,
        network
      )
      const baseInternalDescriptor = await new Descriptor().newBip84(
        descriptorSecretKey,
        KeychainKind.Internal,
        network
      )

      // Get the base descriptor strings
      const baseExternalString = baseExternalDescriptor
        ? await baseExternalDescriptor.asString()
        : ''
      const baseInternalString = baseInternalDescriptor
        ? await baseInternalDescriptor.asString()
        : ''

      // Extract the key part (everything after the script function)
      const externalKeyPart = baseExternalString
        .replace(/^wpkh\(/, '')
        .replace(/\)$/, '')
      const internalKeyPart = baseInternalString
        .replace(/^wpkh\(/, '')
        .replace(/\)$/, '')

      // Create multisig descriptor strings based on script version
      let externalDescriptorString = ''
      let internalDescriptorString = ''

      switch (scriptVersion) {
        case 'P2WSH':
          externalDescriptorString = `wsh(${externalKeyPart})`
          internalDescriptorString = `wsh(${internalKeyPart})`
          break
        case 'P2SH-P2WSH':
          externalDescriptorString = `sh(wsh(${externalKeyPart}))`
          internalDescriptorString = `sh(wsh(${internalKeyPart}))`
          break
        case 'P2SH':
          externalDescriptorString = `sh(${externalKeyPart})`
          internalDescriptorString = `sh(${internalKeyPart})`
          break
        default:
          throw new Error(`Unsupported script version: ${scriptVersion}`)
      }

      // Create descriptors using BDK
      externalDescriptor = await new Descriptor().create(
        externalDescriptorString,
        network
      )
      internalDescriptor = await new Descriptor().create(
        internalDescriptorString,
        network
      )
    } else {
      throw error
    }
  }

  // Ensure variables are assigned
  if (!externalDescriptor || !internalDescriptor) {
    throw new Error('Failed to create descriptors')
  }

  // TO DO: Try Promise.all() method instead Sequential one.
  const [{ fingerprint, derivationPath }, wallet] = await Promise.all([
    parseDescriptor(externalDescriptor),
    getWalletFromDescriptor(externalDescriptor, internalDescriptor, network)
  ])

  return {
    fingerprint,
    derivationPath,
    externalDescriptor: externalDescriptor
      ? await externalDescriptor.asString()
      : '',
    internalDescriptor: internalDescriptor
      ? await internalDescriptor.asString()
      : '',
    wallet
  }
}

/** Parse BIP32 path like "m/48'/0'/0'/2'" -> array of indexes (with hardened offset) */
function parsePath(path: string): number[] {
  if (!path || path === 'm') return []

  const parts = path.split('/')
  if (parts[0] !== 'm') throw new Error('Derivation path must start with "m"')

  const HARDENED_OFFSET = 0x80000000 // replace HDKey.HARDENED_OFFSET

  const items = parts.slice(1).map((p: string) => {
    const hardened = /('|h|H)$/.test(p)
    const index = parseInt(p.replace(/['hH]/, ''), 10)
    if (Number.isNaN(index)) throw new Error('Invalid path segment: ' + p)
    return hardened ? index + HARDENED_OFFSET : index
  })

  return items
}

interface DeriveOptions {
  network?: 'mainnet' | 'testnet'
  path?: string
}

interface DerivationStep {
  depth: number
  index: number
  parentFingerprint: string
  fingerprint: string
  publicExtendedKey: string
}

function deriveXpubFromMnemonic(
  mnemonic: string,
  passphrase: string = '',
  opts: DeriveOptions = {}
) {
  const network: 'mainnet' | 'testnet' =
    opts.network === 'testnet' ? 'testnet' : 'mainnet'

  // default BIP48 P2WSH path
  const coinType = network === 'mainnet' ? 0 : 1
  const defaultPath = `m/48'/${coinType}'/0'/2'`
  const path = opts.path || defaultPath

  // Use the utils function for P2WSH xpub (default path)

  // For the detailed derivation steps, we still need to do manual derivation
  const seed = bip39.mnemonicToSeedSync(mnemonic, passphrase)

  // 2) master HDKey
  const versions = getVersionsForNetwork(network)
  const master = HDKey.fromMasterSeed(seed, versions)

  // ensure publicKey is not null
  const masterPubkeyHex = toHex(master.publicKey || new Uint8Array())
  const masterFingerprintHex = fingerprintToHex(master.fingerprint)

  // 3) derive path
  const indices = parsePath(path)
  let node = master
  const steps: DerivationStep[] = []

  let parentFingerprint = 0

  indices.forEach((index, i) => {
    node = node.deriveChild(index)

    if (i === 2) {
      parentFingerprint = node.fingerprint
    }

    steps.push({
      depth: node.depth,
      index,
      parentFingerprint: fingerprintToHex(node.parentFingerprint || 0),
      fingerprint: fingerprintToHex(node.fingerprint),
      publicExtendedKey: node.publicExtendedKey
    })
  })

  const accountXpub = node.publicExtendedKey

  return {
    network,
    path,
    masterFingerprint: masterFingerprintHex,
    masterPubkeyHex,
    xpub: accountXpub,
    parentFingerprint: fingerprintToHex(parentFingerprint),
    steps
  }
}

async function getDescriptor(
  mnemonic: NonNullable<Secret['mnemonic']>,
  scriptVersion: NonNullable<Key['scriptVersion']>,
  kind: KeychainKind,
  passphrase: Secret['passphrase'],
  network: Network
) {
  const parsedMnemonic = await new Mnemonic().fromString(mnemonic)
  const descriptorSecretKey = await new DescriptorSecretKey().create(
    network,
    parsedMnemonic,
    passphrase
  )

  switch (scriptVersion) {
    case 'P2PKH':
      return new Descriptor().newBip44(descriptorSecretKey, kind, network)
    case 'P2SH-P2WPKH':
      return new Descriptor().newBip49(descriptorSecretKey, kind, network)
    case 'P2WPKH':
      return new Descriptor().newBip84(descriptorSecretKey, kind, network)
    case 'P2TR':
      return new Descriptor().newBip86(descriptorSecretKey, kind, network)
    case 'P2SH':
    case 'P2SH-P2WSH':
    case 'P2WSH':
      // For multisig script types, we need to create descriptors manually
      // since BDK doesn't have specific methods for these
      throw new Error(
        `Manual descriptor creation required for ${scriptVersion} - use getExtendedPublicKeyFromMnemonic instead`
      )
    default:
      return new Descriptor().newBip84(descriptorSecretKey, kind, network)
  }
}

async function parseDescriptor(descriptor: Descriptor) {
  if (!descriptor) {
    return { fingerprint: '', derivationPath: '' }
  }
  const descriptorString = await descriptor.asString()
  const match = descriptorString.match(/\[([0-9a-f]+)([0-9'/]+)\]/)
  return match
    ? { fingerprint: match[1], derivationPath: `m${match[2]}` }
    : { fingerprint: '', derivationPath: '' }
}

async function getWalletFromDescriptor(
  externalDescriptor: Descriptor,
  internalDescriptor: Descriptor | null | undefined,
  network: Network
) {
  const dbConfig = await new DatabaseConfig().memory()
  const wallet = await new Wallet().create(
    externalDescriptor,
    internalDescriptor,
    network,
    dbConfig
  )

  return wallet
}

<<<<<<< HEAD
async function getExtendedKeyFromDescriptor(descriptor: Descriptor) {
=======
async function extractExtendedKeyFromDescriptor(descriptor: Descriptor) {
  if (!descriptor) {
    throw new Error('Descriptor is null or undefined')
  }
>>>>>>> 4aed75cf
  const descriptorString = await descriptor.asString()
  const match = descriptorString.match(/(tpub|xpub|vpub|zpub)[A-Za-z0-9]+/)
  return match ? match[0] : ''
}

async function getExtendedPublicKeyFromAccountKey(
  key: Key,
  network: Network,
  isMultisig = false
) {
  if (typeof key.secret === 'string') return
  if (!key.secret.mnemonic || !key.scriptVersion) return

<<<<<<< HEAD
  const externalDescriptor = await getDescriptor(
    key.secret.mnemonic,
    key.scriptVersion,
    KeychainKind.External,
    key.secret.passphrase,
    network
  )
  const extendedKey = await getExtendedKeyFromDescriptor(externalDescriptor)
=======
  if (isMultisig) {
    // For multisig accounts, we'll generate the extended public key using
    // standard BDK methods but then manually construct it with correct derivation path
    const externalDescriptor = await getDescriptor(
      key.secret.mnemonic,
      key.scriptVersion,
      KeychainKind.External,
      key.secret.passphrase,
      network
    )
    const standardExtendedKey =
      await extractExtendedKeyFromDescriptor(externalDescriptor)

    // The standardExtendedKey contains the wrong derivation path, but the actual key data is correct
    // We need to return it as-is for now, and handle the derivation path correction in descriptor creation
    // TODO: Implement proper key derivation with custom paths when BDK API allows it
    return standardExtendedKey
  } else {
    // For single-sig accounts, use the existing logic
    const externalDescriptor = await getDescriptor(
      key.secret.mnemonic,
      key.scriptVersion,
      KeychainKind.External,
      key.secret.passphrase,
      network
    )
    const extendedKey =
      await extractExtendedKeyFromDescriptor(externalDescriptor)
>>>>>>> 4aed75cf

    return extendedKey
  }
}

async function getDescriptorsFromKeyData(
  extendedPublicKey: string,
  fingerprint: string,
  scriptVersion: NonNullable<Key['scriptVersion']>,
  network: Network,
  isMultisig = false
) {
  // Convert BDK Network to blockchain Network type
  const blockchainNetwork =
    network === Network.Bitcoin
      ? 'bitcoin'
      : network === Network.Testnet
        ? 'testnet'
        : 'signet'

  // Use the correct derivation path based on account type
  const derivationPath = isMultisig
    ? getMultisigDerivationPathFromScriptVersion(
        scriptVersion,
        blockchainNetwork
      )
    : getDerivationPathFromScriptVersion(scriptVersion, blockchainNetwork)

  // Construct the key part with fingerprint and derivation path
  const keyPart = `[${fingerprint}/${derivationPath}]${extendedPublicKey}`

  let externalDescriptor = ''
  let internalDescriptor = ''

  // Generate descriptors based on script version
  switch (scriptVersion) {
    case 'P2PKH':
      externalDescriptor = `pkh(${keyPart}/0/*)`
      internalDescriptor = `pkh(${keyPart}/1/*)`
      break
    case 'P2SH-P2WPKH':
      externalDescriptor = `sh(wpkh(${keyPart}/0/*))`
      internalDescriptor = `sh(wpkh(${keyPart}/1/*))`
      break
    case 'P2WPKH':
      externalDescriptor = `wpkh(${keyPart}/0/*)`
      internalDescriptor = `wpkh(${keyPart}/1/*)`
      break
    case 'P2TR':
      externalDescriptor = `tr(${keyPart}/0/*)`
      internalDescriptor = `tr(${keyPart}/1/*)`
      break
    case 'P2WSH':
      externalDescriptor = `wsh(${keyPart}/0/*)`
      internalDescriptor = `wsh(${keyPart}/1/*)`
      break
    case 'P2SH-P2WSH':
      externalDescriptor = `sh(wsh(${keyPart}/0/*))`
      internalDescriptor = `sh(wsh(${keyPart}/1/*))`
      break
    case 'P2SH':
      externalDescriptor = `sh(${keyPart}/0/*)`
      internalDescriptor = `sh(${keyPart}/1/*)`
      break
    default:
      externalDescriptor = `wpkh(${keyPart}/0/*)`
      internalDescriptor = `wpkh(${keyPart}/1/*)`
  }

  // Add checksum using BDK
  try {
    const externalDesc = await new Descriptor().create(
      externalDescriptor,
      network
    )
    const internalDesc = await new Descriptor().create(
      internalDescriptor,
      network
    )

    return {
      externalDescriptor: externalDesc
        ? await externalDesc.asString()
        : externalDescriptor,
      internalDescriptor: internalDesc
        ? await internalDesc.asString()
        : internalDescriptor
    }
  } catch {
    // Return descriptors without checksum if BDK fails
    return {
      externalDescriptor,
      internalDescriptor
    }
  }
}

async function getExtendedPublicKeyFromMnemonic(
  mnemonic: NonNullable<Secret['mnemonic']>,
  passphrase: string = '',
  network: Network,
  scriptVersion?: ScriptVersionType,
  path?: string,
  isMultisig: boolean = false
) {
  // Convert BDK Network to string for deriveXpubFromMnemonic
  const networkString = network === Network.Bitcoin ? 'mainnet' : 'testnet'

  // If script version is specified and it's a multisig type, use the specific function
  if (
    scriptVersion &&
    isMultisig &&
    [
      'P2SH',
      'P2SH-P2WSH',
      'P2WSH',
      'P2WPKH',
      'P2PKH',
      'P2SH-P2WPKH',
      'P2TR'
    ].includes(scriptVersion)
  ) {
    return getXpubForScriptVersion(
      mnemonic,
      passphrase,
      scriptVersion,
      networkString
    )
  }

  // For singlesig accounts, use the correct BIP derivation paths
  let derivationPath = path
  if (!path && !isMultisig) {
    const coinType = networkString === 'mainnet' ? '0' : '1'
    switch (scriptVersion) {
      case 'P2PKH':
        derivationPath = `m/44'/${coinType}'/0'` // BIP44
        break
      case 'P2SH-P2WPKH':
        derivationPath = `m/49'/${coinType}'/0'` // BIP49
        break
      case 'P2WPKH':
        derivationPath = `m/84'/${coinType}'/0'` // BIP84
        break
      case 'P2TR':
        derivationPath = `m/86'/${coinType}'/0'` // BIP86
        break
      // P2WSH, P2SH-P2WSH, P2SH are typically multisig only
    }
  }

  // Otherwise, use the default deriveXpubFromMnemonic function
  const result = deriveXpubFromMnemonic(mnemonic, passphrase, {
    network: networkString,
    path: derivationPath
  })

  return result.xpub
}

async function syncWallet(
  wallet: Wallet,
  backend: Backend,
  blockchainConfig: BlockchainElectrumConfig | BlockchainEsploraConfig
) {
  const blockchain = await getBlockchain(backend, blockchainConfig)
  await wallet.sync(blockchain)
}

async function getBlockchain(
  backend: Backend,
  config: BlockchainElectrumConfig | BlockchainEsploraConfig
) {
  let blockchainName: BlockChainNames = BlockChainNames.Electrum
  if (backend === 'esplora') blockchainName = BlockChainNames.Esplora

  const blockchain = await new Blockchain().create(config, blockchainName)
  return blockchain
}

async function getWalletAddresses(
  wallet: Wallet,
  network: Network,
  count = 10
): Promise<Account['addresses']> {
  const addresses: Account['addresses'] = []

  for (let i = 0; i < count; i += 1) {
    const receiveAddrInfo = await wallet.getAddress(i)
    const address = receiveAddrInfo?.address
    const receiveAddr = address ? await address.asString() : ''
    addresses.push({
      address: receiveAddr,
      keychain: 'external',
      transactions: [],
      utxos: [],
      index: i,
      network: network as BlockchainNetwork,
      label: '',
      summary: {
        transactions: 0,
        utxos: 0,
        balance: 0,
        satsInMempool: 0
      }
    })

    const changeAddrInfo = await wallet.getInternalAddress(i)
    const changeAddr = changeAddrInfo?.address
      ? await changeAddrInfo.address.asString()
      : ''

    addresses.push({
      address: changeAddr,
      keychain: 'internal',
      transactions: [],
      utxos: [],
      index: i,
      network: network as BlockchainNetwork,
      label: '',
      summary: {
        transactions: 0,
        utxos: 0,
        balance: 0,
        satsInMempool: 0
      }
    })
  }

  return addresses
}

async function getWalletAddressesUsingStopGap(
  wallet: Wallet,
  network: Network,
  transactions: Transaction[],
  stopGap: number
): Promise<Account['addresses']> {
  const addresses: Account['addresses'] = []
  const seenAddresses: Record<string, boolean> = {}

  for (const tx of transactions) {
    for (const output of tx.vout) {
      seenAddresses[output.address] = true
    }
  }

  let lastIndexWithFunds = -1

  for (let i = 0; i < lastIndexWithFunds + stopGap; i += 1) {
    const receiveAddrInfo = await wallet.getAddress(i)
    const receiveAddr = receiveAddrInfo?.address
      ? await receiveAddrInfo.address.asString()
      : ''
    addresses.push({
      address: receiveAddr,
      keychain: 'external',
      transactions: [],
      utxos: [],
      index: i,
      network: network as BlockchainNetwork,
      label: '',
      summary: {
        transactions: 0,
        utxos: 0,
        balance: 0,
        satsInMempool: 0
      }
    })

    if (seenAddresses[receiveAddr] !== undefined) {
      lastIndexWithFunds = i
    }

    const changeAddrInfo = await wallet.getInternalAddress(i)
    const changeAddr = changeAddrInfo?.address
      ? await changeAddrInfo.address.asString()
      : ''

    addresses.push({
      address: changeAddr,
      keychain: 'internal',
      transactions: [],
      utxos: [],
      index: i,
      network: network as BlockchainNetwork,
      label: '',
      summary: {
        transactions: 0,
        utxos: 0,
        balance: 0,
        satsInMempool: 0
      }
    })
  }

  return addresses
}

async function getWalletOverview(
  wallet: Wallet,
  network: Network,
  stopGap = 10
): Promise<Pick<Account, 'transactions' | 'utxos' | 'addresses' | 'summary'>> {
  if (!wallet) {
    return {
      transactions: [],
      utxos: [],
      addresses: [],
      summary: {
        balance: 0,
        numberOfAddresses: 0,
        numberOfTransactions: 0,
        numberOfUtxos: 0,
        satsInMempool: 0
      }
    }
  }

  const [balance, _addressInfo, transactionsDetails, localUtxos] =
    await Promise.all([
      wallet.getBalance(),
      wallet.getAddress(AddressIndex.New),
      wallet.listTransactions(true),
      wallet.listUnspent()
    ])

  const transactions: Transaction[] = []
  for (const transactionDetails of transactionsDetails || []) {
    const tx = await parseTransactionDetailsToTransaction(
      transactionDetails,
      localUtxos,
      network
    )
    transactions.push(tx)
  }
  // TO DO: Try Promise.all() method instead Sequential one.

  const utxos: Utxo[] = []
  for (const localUtxo of localUtxos || []) {
    const utxo = await parseLocalUtxoToUtxo(
      localUtxo,
      transactionsDetails,
      network
    )
    utxos.push(utxo)
  }
  // TO DO: Try Promise.all() method instead Sequential one.

  let addresses = await getWalletAddressesUsingStopGap(
    wallet,
    network,
    transactions,
    stopGap
  )

  addresses = parseAccountAddressesDetails({
    transactions,
    utxos,
    addresses,
    keys: [
      {
        scriptVersion: undefined
      }
    ]
  } as Account)

  const seenAddress: Record<string, boolean> = {}
  for (const tx of transactions) {
    for (const output of tx.vout) {
      if (output.address) {
        seenAddress[output.address] = true
      }
    }
  }

  let numberOfAddresses = 0
  for (const address of addresses) {
    if (address.keychain === 'external' && seenAddress[address.address]) {
      numberOfAddresses += 1
    }
  }

  return {
    addresses,
    transactions,
    utxos,
    summary: {
      balance: balance.confirmed,
      numberOfAddresses,
      numberOfTransactions: transactionsDetails.length,
      numberOfUtxos: localUtxos.length,
      satsInMempool: balance.trustedPending + balance.untrustedPending
    }
  }
}

async function parseTransactionDetailsToTransaction(
  transactionDetails: TransactionDetails,
  utxos: LocalUtxo[],
  network: Network
): Promise<Transaction> {
  const transactionUtxos = utxos.filter(
    (utxo) => utxo?.outpoint?.txid === transactionDetails.txid
  )

  let address = ''
  const utxo = transactionUtxos?.[0]
  if (utxo) address = await getAddress(utxo, network)

  const { confirmationTime, fee, received, sent, transaction, txid } =
    transactionDetails

  let lockTimeEnabled = false
  let lockTime = 0
  let size = 0
  let version = 0
  let vsize = 0
  let weight = 0
  let raw: number[] = []
  const vin: Transaction['vin'] = []
  const vout: Transaction['vout'] = []

  if (transaction) {
    size = await transaction.size()
    vsize = await transaction.vsize()
    weight = await transaction.weight()
    version = await transaction.version()
    lockTime = await transaction.lockTime()
    lockTimeEnabled = await transaction.isLockTimeEnabled()
    raw = await transaction.serialize()

    const inputs = await transaction.input()
    const outputs = await transaction.output()

    for (const index in inputs) {
      const input = inputs[index]
      const script = await input.scriptSig.toBytes()
      input.scriptSig = script
      vin.push(input)
    }

    for (const index in outputs) {
      const { value, script: scriptObj } = outputs[index]
      const script = await scriptObj.toBytes()
      const addressObj = await new Address().fromScript(scriptObj, network)
      const address = addressObj ? await addressObj.asString() : ''
      vout.push({ value, address, script })
    }
  }

  return {
    id: txid,
    type: sent ? 'send' : 'receive',
    sent,
    received,
    label: '',
    fee,
    prices: {},
    timestamp: confirmationTime?.timestamp
      ? new Date(confirmationTime.timestamp * 1000)
      : undefined,
    blockHeight: confirmationTime?.height,
    address,
    size,
    vsize,
    vout,
    version,
    weight,
    lockTime,
    lockTimeEnabled,
    raw,
    vin
  }
}

async function parseLocalUtxoToUtxo(
  localUtxo: LocalUtxo,
  transactionsDetails: TransactionDetails[],
  network: Network
): Promise<Utxo> {
  const addressTo = await getAddress(localUtxo, network)
  const transactionId = localUtxo?.outpoint.txid
  const transactionDetails = transactionsDetails.find(
    (transactionDetails) => transactionDetails.txid === transactionId
  )
  const script = await localUtxo.txout.script.toBytes()

  return {
    txid: transactionId,
    vout: localUtxo?.outpoint.vout,
    value: localUtxo?.txout.value,
    timestamp: transactionDetails?.confirmationTime?.timestamp
      ? new Date(transactionDetails.confirmationTime.timestamp * 1000)
      : undefined,
    label: '',
    addressTo,
    script,
    keychain: 'external'
  }
}

async function getAddress(utxo: LocalUtxo, network: Network) {
  const script = utxo.txout.script
  const address = await new Address().fromScript(script, network)
  return address ? address.asString() : ''
}

async function getTransactionInputValues(
  tx: Transaction,
  backend: Backend,
  network: BlockchainNetwork,
  url: string
): Promise<Transaction['vin']> {
  if (!tx.vin.some((input) => input.value === undefined)) return tx.vin

  let vin: Transaction['vin'] = []

  if (backend === 'electrum') {
    const electrumClient = await ElectrumClient.initClientFromUrl(url, network)
    vin = await electrumClient.getTxInputValues(tx)
    electrumClient.close()
  }

  if (backend === 'esplora') {
    const esploraClient = new Esplora(url)
    vin = await esploraClient.getTxInputValues(tx.id)
  }

  return vin
}

async function getFingerprint(
  mnemonic: NonNullable<Secret['mnemonic']>,
  passphrase: Secret['passphrase'],
  network: Network
) {
  const bdkMnemonic = await new Mnemonic().fromString(mnemonic)
  const descriptorSecretKey = await new DescriptorSecretKey().create(
    network,
    bdkMnemonic,
    passphrase
  )
  const descriptor = await new Descriptor().newBip84(
    descriptorSecretKey,
    KeychainKind.External,
    network
  )

  const { fingerprint } = await parseDescriptor(descriptor)
  return fingerprint
}

async function getLastUnusedAddressFromWallet(wallet: Wallet) {
  const newAddress = await wallet.getAddress(AddressIndex.New)

  return newAddress
}

async function getScriptPubKeyFromAddress(address: string, network: Network) {
  const recipientAddress = await new Address().create(address, network)
  return recipientAddress.scriptPubKey()
}

async function buildTransaction(
  wallet: Wallet,
  data: {
    inputs: Utxo[]
    outputs: Output[]
    fee: number
    options: {
      rbf: boolean
    }
  },
  network: Network
) {
  const transactionBuilder = await new TxBuilder().create()

  await transactionBuilder.addUtxos(
    data.inputs.map((utxo) => ({ txid: utxo.txid, vout: utxo.vout }))
  )
  await transactionBuilder.manuallySelectedOnly()

  for (const output of data.outputs) {
    const recipient = await getScriptPubKeyFromAddress(output.to, network)
    await transactionBuilder.addRecipient(recipient, output.amount)
  }

  await transactionBuilder.feeAbsolute(data.fee)

  if (data.options.rbf) await transactionBuilder.enableRbf()

  const transactionBuilderResult = await transactionBuilder.finish(wallet)
  return transactionBuilderResult
}

async function signTransaction(transaction: TxBuilderResult, wallet: Wallet) {
  const partiallySignedTransaction = await wallet.sign(transaction.psbt)
  return partiallySignedTransaction
}

async function broadcastTransaction(
  psbt: PartiallySignedTransaction,
  blockchain: Blockchain
) {
  const transaction = await psbt.extractTx()

  const result = await blockchain.broadcast(transaction)
  return result
}

// Get fingerprint for multisig accounts
async function getMultisigFingerprint(
  mnemonic: string,
  passphrase: string = '',
  scriptVersion: ScriptVersionType,
  network: Network
) {
  // Convert BDK Network to string
  const networkString = network === Network.Bitcoin ? 'mainnet' : 'testnet'

  // Get the appropriate derivation path for multisig
  const blockchainNetwork = network === Network.Bitcoin ? 'bitcoin' : 'testnet'
  const derivationPath = getDerivationPathFromScriptVersion(
    scriptVersion,
    blockchainNetwork
  )

  // Extract fingerprint from the extended public key
  // The fingerprint is the first 4 bytes of the parent fingerprint
  const seed = bip39.mnemonicToSeedSync(mnemonic, passphrase)
  const versions = getVersionsForNetwork(networkString)
  const master = HDKey.fromMasterSeed(seed, versions)

  // Derive to the account level to get the fingerprint
  const pathParts = derivationPath.split('/').slice(1) // Remove 'm' prefix
  let node = master

  for (const part of pathParts) {
    const hardened = part.endsWith("'")
    const index = parseInt(part.replace("'", ''), 10)
    const childIndex = hardened ? index + 0x80000000 : index
    node = node.deriveChild(childIndex)
  }

  return fingerprintToHex(node.fingerprint)
}

// Comprehensive example of how to use multisig functions
async function createMultisigAccountExample(
  mnemonic: string,
  passphrase: string = '',
  scriptVersion: ScriptVersionType,
  network: Network
) {
  try {
    // Convert BDK Network to string
    const networkString = network === Network.Bitcoin ? 'mainnet' : 'testnet'

    // Get the extended public key for the specific script version
    const xpub = await getExtendedPublicKeyFromMnemonic(
      mnemonic,
      passphrase,
      network,
      scriptVersion
    )

    // Get the fingerprint for the account
    const fingerprint = await getMultisigFingerprint(
      mnemonic,
      passphrase,
      scriptVersion,
      network
    )

    // Get the derivation path
    const blockchainNetwork =
      network === Network.Bitcoin ? 'bitcoin' : 'testnet'
    const derivationPath = getDerivationPathFromScriptVersion(
      scriptVersion,
      blockchainNetwork
    )

    // Get all possible extended public keys for comparison
    const allXpubs = getAllXpubs(mnemonic, passphrase, networkString)

    return {
      scriptVersion,
      network: networkString,
      xpub,
      fingerprint,
      derivationPath: `m/${derivationPath}`,
      allXpubs,
      // Example of how to construct a multisig descriptor
      // This would need to be combined with other cosigners' xpubs
      exampleDescriptor: `wsh(multi(2,${xpub},<cosigner2_xpub>,<cosigner3_xpub>))`
    }
  } catch (error) {
    throw new Error(
      `Failed to create multisig account: ${(error as Error).message}`
    )
  }
}

export {
  broadcastTransaction,
  buildTransaction,
<<<<<<< HEAD
=======
  createMultisigAccountExample,
  extractExtendedKeyFromDescriptor,
  extractFingerprintFromExtendedPublicKey,
>>>>>>> 4aed75cf
  generateMnemonic,
  generateMnemonicFromEntropy,
  getBlockchain,
  getDescriptor,
  getDescriptorsFromKeyData,
  getExtendedKeyFromDescriptor,
  getExtendedPublicKeyFromAccountKey,
  getExtendedPublicKeyFromMnemonic,
  getFingerprint,
  getFingerprintFromExtendedPublicKey,
  getLastUnusedAddressFromWallet,
  getMultisigFingerprint,
  getTransactionInputValues,
  getWalletAddresses,
  getWalletData,
  getWalletFromDescriptor,
  getWalletFromMnemonic,
  getWalletOverview,
  parseDescriptor,
  signTransaction,
  syncWallet,
  validateMnemonic
}<|MERGE_RESOLUTION|>--- conflicted
+++ resolved
@@ -182,24 +182,16 @@
                   key.secret.externalDescriptor,
                   network
                 )
-<<<<<<< HEAD
-                const extendedKey =
-                  await getExtendedKeyFromDescriptor(descriptor)
-                return extendedKey
-              } catch (_error) {
-                return null
-=======
                 if (!descriptor) {
                   return null
                 }
                 const extractedKey =
-                  await extractExtendedKeyFromDescriptor(descriptor)
+                  await getExtendedKeyFromDescriptor(descriptor)
                 if (extractedKey) {
                   extendedPublicKey = extractedKey
                 }
               } catch {
                 // Failed to extract extended public key
->>>>>>> 4aed75cf
               }
             }
           }
@@ -240,7 +232,6 @@
         )
       }
 
-<<<<<<< HEAD
       // Extract fingerprints for each individual key
       const keyFingerprints = await Promise.all(
         validExtendedPublicKeys.map(async (extendedPublicKey) => {
@@ -249,13 +240,12 @@
             network
           )
         })
-=======
+
       // Get the policy-based derivation path according to the account type
       // Use the original scriptVersion for derivation path, not the mapped multisig script type
       const policyDerivationPath = getMultisigDerivationPathFromScriptVersion(
         scriptVersion, // Use original scriptVersion instead of multisigScriptType
         network as BlockchainNetwork
->>>>>>> 4aed75cf
       )
 
       // Remove leading 'm' or 'M' from derivationPath if present
@@ -785,14 +775,10 @@
   return wallet
 }
 
-<<<<<<< HEAD
 async function getExtendedKeyFromDescriptor(descriptor: Descriptor) {
-=======
-async function extractExtendedKeyFromDescriptor(descriptor: Descriptor) {
   if (!descriptor) {
     throw new Error('Descriptor is null or undefined')
   }
->>>>>>> 4aed75cf
   const descriptorString = await descriptor.asString()
   const match = descriptorString.match(/(tpub|xpub|vpub|zpub)[A-Za-z0-9]+/)
   return match ? match[0] : ''
@@ -806,16 +792,6 @@
   if (typeof key.secret === 'string') return
   if (!key.secret.mnemonic || !key.scriptVersion) return
 
-<<<<<<< HEAD
-  const externalDescriptor = await getDescriptor(
-    key.secret.mnemonic,
-    key.scriptVersion,
-    KeychainKind.External,
-    key.secret.passphrase,
-    network
-  )
-  const extendedKey = await getExtendedKeyFromDescriptor(externalDescriptor)
-=======
   if (isMultisig) {
     // For multisig accounts, we'll generate the extended public key using
     // standard BDK methods but then manually construct it with correct derivation path
@@ -827,7 +803,7 @@
       network
     )
     const standardExtendedKey =
-      await extractExtendedKeyFromDescriptor(externalDescriptor)
+      await getExtendedKeyFromDescriptor(externalDescriptor)
 
     // The standardExtendedKey contains the wrong derivation path, but the actual key data is correct
     // We need to return it as-is for now, and handle the derivation path correction in descriptor creation
@@ -843,8 +819,7 @@
       network
     )
     const extendedKey =
-      await extractExtendedKeyFromDescriptor(externalDescriptor)
->>>>>>> 4aed75cf
+      await getExtendedKeyFromDescriptor(externalDescriptor)
 
     return extendedKey
   }
@@ -1552,12 +1527,7 @@
 export {
   broadcastTransaction,
   buildTransaction,
-<<<<<<< HEAD
-=======
   createMultisigAccountExample,
-  extractExtendedKeyFromDescriptor,
-  extractFingerprintFromExtendedPublicKey,
->>>>>>> 4aed75cf
   generateMnemonic,
   generateMnemonicFromEntropy,
   getBlockchain,
