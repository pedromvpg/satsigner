--- conflicted
+++ resolved
@@ -439,11 +439,6 @@
     return transactions
   }
 
-<<<<<<< HEAD
-  async broadcastTransactionHex(rawTxHex: string): Promise<string> {
-    // This uses the standard Electrum protocol method
-    return await this.client.blockchainTransaction_broadcast(rawTxHex)
-=======
   parseAddressPartialTransactions(
     address: string,
     partialTransactions: Transaction[]
@@ -526,7 +521,11 @@
     }
 
     return transactions
->>>>>>> da81e3b4
+  }
+
+  async broadcastTransactionHex(rawTxHex: string): Promise<string> {
+    // This uses the standard Electrum protocol method
+    return await this.client.blockchainTransaction_broadcast(rawTxHex)
   }
 }
 
