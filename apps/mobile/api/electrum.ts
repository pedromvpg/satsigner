--- conflicted
+++ resolved
@@ -160,24 +160,6 @@
     const protocol = url.replace(/:\/\/.*/, '')
     const host = url.replace(`${protocol}://`, '').replace(`:${port}`, '')
 
-<<<<<<< HEAD
-    // Validate host: allow domain names (starting with letter) or IP addresses
-    const isDomainName = /^[a-z][a-z0-9.-]*[a-z0-9]$/i.test(host)
-    const isIPAddress =
-      /^(?:(?:25[0-5]|2[0-4][0-9]|[01]?[0-9][0-9]?)\.){3}(?:25[0-5]|2[0-4][0-9]|[01]?[0-9][0-9]?)$/.test(
-        host
-      )
-
-    if (
-      !(isDomainName || isIPAddress) ||
-      !port.match(/^[0-9]+$/) ||
-      (protocol !== 'ssl' && protocol !== 'tls' && protocol !== 'tcp')
-    ) {
-      throw new Error('Invalid backend URL')
-    }
-
-=======
->>>>>>> 0bba7a28
     const client = new ElectrumClient({
       host,
       port: Number(port),
@@ -200,14 +182,6 @@
     let client: ElectrumClient | null = null
     let timeoutId: NodeJS.Timeout | null = null
 
-<<<<<<< HEAD
-    try {
-      client = ElectrumClient.fromUrl(url, network)
-
-      // Disable reconnection for the test
-      // @ts-ignore
-      client.client.reconnect = () => {}
-=======
     // Suppress console warnings during test
     // eslint-disable-next-line no-console
     const originalConsoleWarn = console.warn
@@ -241,7 +215,6 @@
           // Silently handle errors to prevent console noise
         }
       }
->>>>>>> 0bba7a28
 
       const pingPromise = client.client.initElectrum({
         client: 'satsigner',
@@ -263,11 +236,6 @@
       }
 
       return true
-<<<<<<< HEAD
-    } catch (_error) {
-      return false
-    } finally {
-=======
     } catch (error) {
       // Handle connection test failures with specific error messages
       if (error instanceof Error) {
@@ -302,7 +270,6 @@
         client.client.reconnect = (client as any).originalReconnect
       }
 
->>>>>>> 0bba7a28
       // Clean up resources
       if (timeoutId) {
         clearTimeout(timeoutId)
@@ -310,14 +277,6 @@
       if (client) {
         try {
           client.close()
-<<<<<<< HEAD
-          // @ts-ignore - Force close the underlying socket
-          if (client.client && client.client.socket) {
-            client.client.socket.destroy()
-          }
-        } catch (_closeError) {
-          // Ignore cleanup errors
-=======
           // Force close the underlying socket if available
           if (
             client.client &&
@@ -331,7 +290,6 @@
           }
         } catch (_cleanupError) {
           // Silently handle cleanup errors
->>>>>>> 0bba7a28
         }
       }
     }
