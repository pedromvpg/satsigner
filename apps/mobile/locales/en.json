--- conflicted
+++ resolved
@@ -230,10 +230,9 @@
     "warning": "Warning",
     "yes": "Yes"
   },
-<<<<<<< HEAD
   "explore": {
     "title": "Explore"
-=======
+  },
   "converter": {
     "currency.bitcoin": "Bitcoin",
     "currency.cad": "CAD",
@@ -260,7 +259,6 @@
   },
   "error": {
     "notFound.wallet": "Wallet not found"
->>>>>>> 1b102d15
   },
   "export": {
     "file.name.descriptors": "Descriptors",
