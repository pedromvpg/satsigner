--- conflicted
+++ resolved
@@ -14,10 +14,6 @@
 
 type ScriptVersion = NonNullable<Key['scriptVersion']>
 
-<<<<<<< HEAD
-// Single-sig script versions
-=======
->>>>>>> c43d764a
 const singleSigScriptVersions: ScriptVersion[] = [
   'P2PKH',
   'P2SH-P2WPKH',
@@ -25,36 +21,8 @@
   'P2TR'
 ]
 
-<<<<<<< HEAD
-// Multisig script versions
 const multiSigScriptVersions: ScriptVersion[] = ['P2SH', 'P2SH-P2WSH', 'P2WSH']
 
-// Function to get user-friendly display names for script versions
-function getScriptVersionDisplayName(scriptVersion: ScriptVersion): string {
-  switch (scriptVersion) {
-    case 'P2PKH':
-      return 'Legacy (P2PKH)'
-    case 'P2SH-P2WPKH':
-      return 'Nested Segwit (P2SH-P2WPKH)'
-    case 'P2WPKH':
-      return 'Native Segwit (P2WPKH)'
-    case 'P2TR':
-      return 'Taproot (P2TR)'
-    case 'P2SH':
-      return 'Legacy (P2SH)'
-    case 'P2SH-P2WSH':
-      return 'Nested Segwit (P2SH-P2WSH)'
-    case 'P2WSH':
-      return 'Native Segwit (P2WSH)'
-    default:
-      return scriptVersion
-  }
-}
-
-=======
-const multiSigScriptVersions: ScriptVersion[] = ['P2SH', 'P2SH-P2WSH', 'P2WSH']
-
->>>>>>> c43d764a
 type SSScriptVersionModalProps = {
   visible: boolean
   scriptVersion: ScriptVersion
