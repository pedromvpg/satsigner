--- conflicted
+++ resolved
@@ -44,11 +44,7 @@
         pointerEvents="none"
       />
       <SSText size="sm" color="muted" style={styles.versionText}>
-<<<<<<< HEAD
-        {`${APP_VERSION} (${BUILD_NUMBER})`}
-=======
         {`v${APP_VERSION} (${BUILD_NUMBER})`}
->>>>>>> 6efc55da
       </SSText>
       <DrawerContentScrollView
         {...props}
