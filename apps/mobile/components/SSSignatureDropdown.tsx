import { Buffer } from 'buffer'
import { useEffect, useState } from 'react'
import { ScrollView, TouchableOpacity, View } from 'react-native'
import { toast } from 'sonner-native'

<<<<<<< HEAD
import { extractExtendedKeyFromDescriptor } from '@/api/bdk'
import { SSIconCircleX, SSIconGreen } from '@/components/icons'
=======
import { SSIconGreen } from '@/components/icons'
>>>>>>> 9f44243b
import SSButton from '@/components/SSButton'
import SSText from '@/components/SSText'
import { useKeySourceLabel } from '@/hooks/useKeySourceLabel'
import { useSignatureDropdownValidation } from '@/hooks/useKeyValidation'
import SSHStack from '@/layouts/SSHStack'
import SSVStack from '@/layouts/SSVStack'
import { t } from '@/locales'
import { useBlockchainStore } from '@/store/blockchain'
import { Colors, Typography } from '@/styles'
import { type Account, type Key } from '@/types/models/Account'
import { getExtendedKeyFromDescriptor } from '@/utils/bip32'
import {
  validateSignedPSBT,
  validateSignedPSBTForCosigner
} from '@/utils/psbtValidator'

type SSSignatureDropdownProps = {
  index: number
  totalKeys: number
  keyDetails: Key
  messageId: string
  txBuilderResult: any
  serializedPsbt: string
  signedPsbt: string
  setSignedPsbt: (psbt: string) => void
  isAvailable: boolean
  isEmitting: boolean
  isReading: boolean
  decryptedKey?: Key
  account: Account
  onShowQR: () => void
  onNFCExport: () => void
  onPasteFromClipboard: (index: number, psbt: string) => void
  onCameraScan: (index: number) => void
  onNFCScan: (index: number) => void
  onSignWithLocalKey: () => void
  onSignWithSeedQR: () => void
  onSignWithSeedWords: () => void
  validationResult?: boolean
}

function SSSignatureDropdown({
  index,
  totalKeys,
  keyDetails,
  messageId,
  txBuilderResult,
  serializedPsbt,
  signedPsbt,
  isAvailable,
  isEmitting,
  isReading,
  decryptedKey,
  account,
  onShowQR,
  onNFCExport,
  onPasteFromClipboard,
  onCameraScan,
  onNFCScan,
  onSignWithLocalKey,
  onSignWithSeedQR,
  onSignWithSeedWords,
  validationResult
}: SSSignatureDropdownProps) {
  const [isExpanded, setIsExpanded] = useState(false)
  const [isPsbtValid, setIsPsbtValid] = useState<boolean | null>(null)
  const [extractedPublicKey, setExtractedPublicKey] = useState('')
  const [seedDropped, setSeedDropped] = useState(false)

  // Get network and script version for source label
  const network = useBlockchainStore((state) => state.selectedNetwork)
  const scriptVersion = keyDetails?.scriptVersion || 'P2WSH'

  // Use custom hooks for validation and label generation
  const { hasLocalSeed, isSignatureCompleted } = useSignatureDropdownValidation(
    {
      keyDetails,
      seedDropped,
      decryptedKey,
      signedPsbt
    }
  )

  const { sourceLabel } = useKeySourceLabel({
    keyDetails,
    scriptVersion,
    network,
    seedDropped,
    decryptedKey
  })

  // Extract public key from descriptor when key details change
  useEffect(() => {
    async function extractPublicKey() {
      if (!keyDetails) {
        setExtractedPublicKey('')
        return
      }

      // In signing context, secret is encrypted (string), so we can't extract public key directly
      // We need to use the decryptedKey prop instead
      if (typeof keyDetails.secret === 'string') {
        // Use decryptedKey if available
        if (decryptedKey && typeof decryptedKey.secret === 'object') {
          const secret = decryptedKey.secret
          if (secret.extendedPublicKey) {
            setExtractedPublicKey(secret.extendedPublicKey)
            return
          }
          if (secret.externalDescriptor) {
            try {
              const publicKey = getExtendedKeyFromDescriptor(
                secret.externalDescriptor
              )
              setExtractedPublicKey(publicKey)
            } catch (_error) {
              setExtractedPublicKey('')
            }
          }
        }
        setExtractedPublicKey('')
        return
      }

      // Handle object secret (shouldn't happen in signing context, but just in case)
      if (typeof keyDetails.secret === 'object') {
        const secret = keyDetails.secret

        // If we already have an extended public key, use it
        if (secret.extendedPublicKey) {
          setExtractedPublicKey(secret.extendedPublicKey)
          return
        }

        // If we have a descriptor, extract the public key from it
        if (secret.externalDescriptor) {
          try {
            const publicKey = getExtendedKeyFromDescriptor(
              secret.externalDescriptor
            )
            setExtractedPublicKey(publicKey)
          } catch (_error) {
            setExtractedPublicKey('')
          }
        } else {
          setExtractedPublicKey('')
        }
      }
    }

    extractPublicKey()
  }, [keyDetails, decryptedKey])

  // Reset seedDropped when keyDetails changes
  useEffect(() => {
    if (keyDetails) {
      // In signing context, use decryptedKey to check for mnemonic
      if (decryptedKey && typeof decryptedKey.secret === 'object') {
        // If the key has a mnemonic, reset seedDropped to false
        if (decryptedKey.secret.mnemonic) {
          setSeedDropped(false)
        } else {
          setSeedDropped(true)
        }
      } else if (typeof keyDetails.secret === 'object') {
        // Fallback for object secret (shouldn't happen in signing context)
        if (keyDetails.secret.mnemonic) {
          setSeedDropped(false)
        } else {
          setSeedDropped(true)
        }
      } else {
        // For encrypted secrets, we can't determine if mnemonic exists
        setSeedDropped(false)
      }
    }
  }, [keyDetails, decryptedKey])

  // Helper function to get the inner fingerprint from secret
  function getInnerFingerprint(): string | undefined {
    // First try to get from decryptedKey (for signing context)
    if (decryptedKey && typeof decryptedKey.secret === 'object') {
      return decryptedKey.secret.fingerprint
    }

    // Fallback to keyDetails.secret if it's an object
    if (typeof keyDetails?.secret === 'object') {
      return keyDetails.secret.fingerprint
    }

    return undefined
  }

  // Use the extracted public key from state, or fall back to direct access
  const extendedPublicKey =
    extractedPublicKey ||
    (decryptedKey &&
      typeof decryptedKey.secret === 'object' &&
      decryptedKey.secret.extendedPublicKey) ||
    (typeof keyDetails?.secret === 'object' &&
      keyDetails.secret.extendedPublicKey) ||
    ''

  // Format public key for display: first 7, last 4 chars
  let formattedPubKey = extendedPublicKey
  if (extendedPublicKey && extendedPublicKey.length > 12) {
    formattedPubKey = `${extendedPublicKey.slice(
      0,
      7
    )}...${extendedPublicKey.slice(-4)}`
  }

  // Validate PSBT when signedPsbt changes
  useEffect(() => {
    if (signedPsbt && signedPsbt.trim().length > 0) {
      try {
        // Convert hex PSBT to base64 if needed
        let psbtToValidate = signedPsbt
        if (signedPsbt.toLowerCase().startsWith('70736274ff')) {
          // This is a hex PSBT, convert to base64
          psbtToValidate = Buffer.from(signedPsbt, 'hex').toString('base64')
        } else if (signedPsbt.startsWith('cHNidP')) {
          // This is already base64 PSBT, use as-is
          psbtToValidate = signedPsbt
        } else {
          // Try to detect if it's a valid hex string
          if (/^[a-fA-F0-9]+$/.test(signedPsbt) && signedPsbt.length > 100) {
            // Likely a hex PSBT, try to convert
            try {
              psbtToValidate = Buffer.from(signedPsbt, 'hex').toString('base64')
            } catch (_error) {
              // If conversion fails, use original
              psbtToValidate = signedPsbt
            }
          }
        }

        // Use cosigner-specific validation for multisig accounts
        const isValid =
          account.policyType === 'multisig'
            ? validateSignedPSBTForCosigner(
                psbtToValidate,
                account,
                index,
                decryptedKey
              )
            : validateSignedPSBT(psbtToValidate, account)
        setIsPsbtValid(isValid)
      } catch (_error) {
        setIsPsbtValid(false)
      }
    } else {
      setIsPsbtValid(null)
    }
  }, [signedPsbt, account, index, decryptedKey])

  return (
    <View
      style={[
        {
          borderColor: '#444444',
          paddingBottom: 16,
          paddingTop: 16,
          borderTopWidth: 1
        },
        index === totalKeys - 1 && { borderBottomWidth: 1 }
      ]}
    >
      <TouchableOpacity
        onPress={() => setIsExpanded(!isExpanded)}
        disabled={!messageId}
        style={{
          paddingBottom: 8,
          paddingTop: 8,
          opacity: messageId ? 1 : 0.5
        }}
      >
        <SSHStack justifyBetween>
          <SSHStack style={{ alignItems: 'center' }} gap="sm">
            {isSignatureCompleted ? (
              validationResult === true ? (
                <SSIconGreen width={24} height={24} />
              ) : validationResult === false ? (
                <SSIconCircleX width={24} height={24} stroke="#FF6B6B" />
              ) : (
                <SSIconGreen width={24} height={24} />
              )
            ) : (
              <View
                style={{
                  width: 24,
                  height: 24,
                  borderRadius: 12,
                  backgroundColor: '#4A4A4A'
                }}
              />
            )}
            <SSText color="muted" size="lg" style={{ paddingHorizontal: 10 }}>
              {t('common.key')} {index + 1}
            </SSText>
            <SSVStack gap="none">
              <SSText color="muted">{sourceLabel}</SSText>
              <SSText color={keyDetails?.name ? 'white' : 'muted'}>
                {keyDetails?.name ?? t('account.seed.noLabel')}
              </SSText>
            </SSVStack>
          </SSHStack>
          <SSVStack gap="none" style={{ alignItems: 'flex-end' }}>
            <SSText color={getInnerFingerprint() ? 'white' : 'muted'}>
              {getInnerFingerprint() || t('account.fingerprint')}
            </SSText>
            <SSText
              color={extendedPublicKey ? 'white' : 'muted'}
              selectable
              numberOfLines={1}
              ellipsizeMode="middle"
            >
              {formattedPubKey || t('account.seed.publicKey')}
            </SSText>
          </SSVStack>
        </SSHStack>
      </TouchableOpacity>

      {/* Expanded Content */}
      {isExpanded && (
        <SSVStack style={{ paddingHorizontal: 8, paddingBottom: 8 }} gap="sm">
          {/* Check if this cosigner has a seed - show Sign with Local Key button at the top */}
          {hasLocalSeed ? (
            <SSButton
              label={t('transaction.preview.signWithLocalKey')}
              onPress={() => {
                onSignWithLocalKey()
              }}
              variant="secondary"
              style={{ marginTop: 16 }}
            />
          ) : (
            <SSVStack gap="sm" style={{ marginTop: 16 }}>
              <SSButton
                label={t('transaction.preview.SignWithSeedQR')}
                onPress={() => {
                  onSignWithSeedQR()
                }}
                variant="secondary"
              />
              <SSButton
                label="Sign with Seed Words"
                onPress={() => {
                  onSignWithSeedWords()
                }}
                variant="secondary"
              />
            </SSVStack>
          )}
          <SSText
            center
            color="muted"
            size="sm"
            uppercase
            style={{ marginTop: 16 }}
          >
            {t('transaction.preview.exportUnsigned')}
          </SSText>
          <SSHStack gap="xxs" justifyBetween>
            <SSButton
              variant="outline"
              disabled={!messageId}
              label={t('common.copy')}
              style={{ width: '48%' }}
              onPress={() => {
                if (txBuilderResult?.psbt?.base64) {
                  // Import Clipboard from expo-clipboard
                  const { setStringAsync } = require('expo-clipboard')
                  setStringAsync(txBuilderResult.psbt.base64)
                  toast(t('common.copiedToClipboard'))
                }
              }}
            />
            <SSButton
              variant="outline"
              disabled={!messageId}
              label="Show QR"
              style={{ width: '48%' }}
              onPress={() => {
                onShowQR()
              }}
            />
          </SSHStack>
          <SSHStack gap="xxs" justifyBetween>
            <SSButton
              label="USB"
              style={{ width: '48%' }}
              variant="outline"
              disabled
            />
            <SSButton
              label={isEmitting ? t('watchonly.read.scanning') : 'Export NFC'}
              style={{ width: '48%' }}
              variant="outline"
              disabled={!isAvailable || !serializedPsbt}
              onPress={() => {
                onNFCExport()
              }}
            />
          </SSHStack>
          <SSButton
            label="NIP-17 GROUP"
            variant="outline"
            disabled={!messageId}
            onPress={() => {
              // TODO: Implement NIP-17 GROUP export
              toast.info('NIP-17 GROUP export coming soon')
            }}
          />
          <SSText
            center
            color="muted"
            size="sm"
            uppercase
            style={{ marginTop: 16 }}
          >
            {t('transaction.preview.importSigned')}
          </SSText>

          {/* Imported PSBT Display Area - Placed BEFORE import buttons like watch-only wallet */}
          <View
            style={{
              minHeight: 200,
              maxHeight: 600,
              paddingTop: 12,
              paddingBottom: 12,
              paddingHorizontal: 12,
              backgroundColor: Colors.gray[900],
              borderRadius: 8,
              borderWidth: 1,
              borderColor: signedPsbt
                ? isPsbtValid
                  ? Colors.mainGreen
                  : Colors.mainRed
                : Colors.gray[700]
            }}
          >
            <ScrollView
              style={{ flex: 1 }}
              showsVerticalScrollIndicator
              nestedScrollEnabled
            >
              <SSText
                style={{
                  fontFamily: Typography.sfProMono,
                  fontSize: 12,
                  color: Colors.white,
                  lineHeight: 18
                }}
              >
                {signedPsbt || t('transaction.preview.signedPsbt')}
              </SSText>
            </ScrollView>
          </View>

          <SSHStack gap="xxs" justifyBetween>
            <SSButton
              label="Paste"
              style={{ width: '48%' }}
              variant="outline"
              onPress={() => {
                onPasteFromClipboard(index, '')
              }}
            />
            <SSButton
              label="Scan QR"
              style={{ width: '48%' }}
              variant="outline"
              onPress={() => {
                onCameraScan(index)
              }}
            />
          </SSHStack>
          <SSHStack gap="xxs" justifyBetween>
            <SSButton
              label="USB"
              style={{ width: '48%' }}
              variant="outline"
              disabled
            />
            <SSButton
              label={
                isReading
                  ? t('watchonly.read.scanning')
                  : t('watchonly.read.nfc')
              }
              style={{ width: '48%' }}
              variant="outline"
              disabled={!isAvailable}
              onPress={() => {
                onNFCScan(index)
              }}
            />
          </SSHStack>

          {/* NIP-17 GROUP Import */}
          <SSButton
            label="FETCH FROM NIP-17 GROUP"
            variant="outline"
            onPress={() => {
              // TODO: Implement NIP-17 GROUP import
              toast.info('NIP-17 GROUP import coming soon')
            }}
          />
        </SSVStack>
      )}
    </View>
  )
}
export default SSSignatureDropdown<|MERGE_RESOLUTION|>--- conflicted
+++ resolved
@@ -3,12 +3,8 @@
 import { ScrollView, TouchableOpacity, View } from 'react-native'
 import { toast } from 'sonner-native'
 
-<<<<<<< HEAD
 import { extractExtendedKeyFromDescriptor } from '@/api/bdk'
 import { SSIconCircleX, SSIconGreen } from '@/components/icons'
-=======
-import { SSIconGreen } from '@/components/icons'
->>>>>>> 9f44243b
 import SSButton from '@/components/SSButton'
 import SSText from '@/components/SSText'
 import { useKeySourceLabel } from '@/hooks/useKeySourceLabel'
