--- conflicted
+++ resolved
@@ -1,9 +1,6 @@
 import SSIconAbout from './SSIconAbout'
-<<<<<<< HEAD
 import SSIconAdd from './SSIconAdd'
-=======
 import SSIconBlackIndicator from './SSIconBlackIndicator'
->>>>>>> 90ff8c50
 import SSIconBubbles from './SSIconBubbles'
 import SSIconCamera from './SSIconCamera'
 import SSIconChartSettings from './SSIconChartSettings'
@@ -23,11 +20,8 @@
 import SSIconEyeOff from './SSIconEyeOff'
 import SSIconEyeOn from './SSIconEyeOn'
 import SSIconFeature from './SSIconFeature'
-<<<<<<< HEAD
 import SSIconGreen from './SSIconGreen'
-=======
 import SSIconGreenIndicator from './SSIconGreenIndicator'
->>>>>>> 90ff8c50
 import SSIconHideWarning from './SSIconHideWarning'
 import SSIconHistoryChart from './SSIconHistoryChart'
 import SSIconIncoming from './SSIconIncoming'
@@ -55,11 +49,8 @@
 
 export {
   SSIconAbout,
-<<<<<<< HEAD
   SSIconAdd,
-=======
   SSIconBlackIndicator,
->>>>>>> 90ff8c50
   SSIconBubbles,
   SSIconCamera,
   SSIconChartSettings,
@@ -79,11 +70,8 @@
   SSIconEyeOff,
   SSIconEyeOn,
   SSIconFeature,
-<<<<<<< HEAD
   SSIconGreen,
-=======
   SSIconGreenIndicator,
->>>>>>> 90ff8c50
   SSIconHideWarning,
   SSIconHistoryChart,
   SSIconIncoming,
