--- conflicted
+++ resolved
@@ -37,11 +37,8 @@
 import SSIconRemove from './SSIconRemove'
 import SSIconScriptsP2pkh from './SSIconScriptsP2pkh'
 import SSIconSettings from './SSIconSettings'
-<<<<<<< HEAD
+import SSIconWalletEye from './SSIconWalletEye'
 import SSIconSingleSignature from './SSIconSingleSignature'
-=======
-import SSIconWalletEye from './SSIconWalletEye'
->>>>>>> d5912702
 import SSIconWarning from './SSIconWarning'
 import SSIconX from './SSIconX'
 import SSIconZero from './SSIconZero'
@@ -86,11 +83,8 @@
   SSIconRemove,
   SSIconScriptsP2pkh,
   SSIconSettings,
-<<<<<<< HEAD
+  SSIconWalletEye,
   SSIconSingleSignature,
-=======
-  SSIconWalletEye,
->>>>>>> d5912702
   SSIconWarning,
   SSIconX,
   SSIconZero
