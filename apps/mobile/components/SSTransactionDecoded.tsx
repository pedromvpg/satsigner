--- conflicted
+++ resolved
@@ -1,4 +1,4 @@
-import { Fragment, useMemo, useState } from 'react'
+import React, { Fragment, useMemo, useState } from 'react'
 import { TouchableOpacity } from 'react-native'
 
 import SSHStack from '@/layouts/SSHStack'
@@ -30,7 +30,7 @@
   defaultDisplay = 'bytes'
 }: SSTransactionDecodedProps) {
   const decoded = useMemo(() => TxDecoded.decodeFromHex(txHex), [txHex])
-<<<<<<< HEAD
+  const [display, setDisplay] = useState<'list' | 'bytes'>(defaultDisplay)
   const [selectedItem, setSelectedItem] = useState(0)
   const [textSize, setTextSize] = useState<TextSize>('md')
 
@@ -72,12 +72,10 @@
     [TxField.Locktime]: '#eee',
     [TxField.TxOutScriptStandard]: '#608A64',
     [TxField.TxOutScriptNonStandard]: '#608A64'
-=======
-  const [display, setDisplay] = useState<'list' | 'bytes'>(defaultDisplay)
+  }
 
   function toggleDisplay() {
     setDisplay(display === 'list' ? 'bytes' : 'list')
->>>>>>> 6b4dee87
   }
 
   return (
@@ -113,6 +111,48 @@
   decoded
 }: SSTransactionDecodedDisplayProps) {
   const [selectedItem, setSelectedItem] = useState(0)
+  const [textSize, setTextSize] = useState<TextSize>('md')
+
+  const handleZoomIn = () => {
+    const currentIndex = TEXT_SIZES.indexOf(textSize)
+    if (currentIndex < TEXT_SIZES.length - 1) {
+      setTextSize(TEXT_SIZES[currentIndex + 1])
+    }
+  }
+
+  const handleZoomOut = () => {
+    const currentIndex = TEXT_SIZES.indexOf(textSize)
+    if (currentIndex > 0) {
+      setTextSize(TEXT_SIZES[currentIndex - 1])
+    }
+  }
+
+  const colors: Record<TxField, string> = {
+    [TxField.Version]: '#fff',
+    [TxField.Marker]: '#888',
+    [TxField.Flag]: '#fff',
+    [TxField.TxInVarInt]: '#888',
+    [TxField.TxInHash]: '#E01919',
+    [TxField.TxInIndex]: '#860B0B',
+    [TxField.TxInScriptVarInt]: '#DD9595',
+    [TxField.TxInScript]: '#860B0B',
+    [TxField.TxInSequence]: '#860B0B',
+    [TxField.TxOutVarInt]: '#aaa',
+    [TxField.TxOutValue]: '#07BC03',
+    [TxField.TxOutScriptVarInt]: '#93CC92',
+    [TxField.TxOutScript]: '#C13939',
+    [TxField.WitnessVarInt]: '#fff',
+    [TxField.WitnessItemsVarInt]: '#888',
+    [TxField.WitnessItem]: '#555',
+    [TxField.WitnessItemEmpty]: '#694040',
+    [TxField.WitnessItemPubkey]: '#C13939',
+    [TxField.WitnessItemSignature]: '#8F5252',
+    [TxField.WitnessItemScript]: '#694040',
+    [TxField.Locktime]: '#eee',
+    [TxField.TxOutScriptStandard]: '#608A64',
+    [TxField.TxOutScriptNonStandard]: '#608A64'
+  }
+
   return (
     <SSVStack gap="md">
       <SSHStack gap="md" style={{ marginTop: -30, justifyContent: 'flex-end' }}>
@@ -175,10 +215,7 @@
           )
         })}
       </SSHStack>
-<<<<<<< HEAD
-      {selectedItem !== -1 && <SSTxDecodedField {...decoded[selectedItem]} />}
-=======
-      <SSTransactionDecodedItem {...decoded[selectedItem]} />
+      {selectedItem !== -1 && <SSTransactionDecodedItem {...decoded[selectedItem]} />}
     </SSVStack>
   )
 }
@@ -188,10 +225,9 @@
 }: SSTransactionDecodedDisplayProps) {
   return (
     <SSVStack>
-      {decoded.map((item, index) => {
-        return <SSTransactionDecodedItem key={index} {...item} />
-      })}
->>>>>>> 6b4dee87
+      {decoded.map((item, index) => (
+        <SSTransactionDecodedItem {...item} key={index} />
+      ))}
     </SSVStack>
   )
 }
@@ -202,21 +238,12 @@
   placeholders
 }: TxDecodedField) {
   return (
-<<<<<<< HEAD
-    <SSVStack gap="xs">
-      <SSText size="lg" weight="bold">
-        {t(`transaction.decoded.label.${field}`, { ...placeholders })}
-      </SSText>
-
-      <SSText color="muted">
-=======
     <SSVStack gap="none">
       <SSText weight="bold">
         {t(`transaction.decoded.label.${field}`, { ...placeholders })}
       </SSText>
       <SSText color="muted">{value}</SSText>
       <SSText color="muted" size="xxs">
->>>>>>> 6b4dee87
         {t(`transaction.decoded.description.${field}`, { ...placeholders })}
       </SSText>
       <SSText type="mono">{value}</SSText>
