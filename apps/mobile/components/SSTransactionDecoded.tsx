--- conflicted
+++ resolved
@@ -3,24 +3,17 @@
 
 import SSHStack from '@/layouts/SSHStack'
 import SSVStack from '@/layouts/SSVStack'
-<<<<<<< HEAD
-import { t } from '@/locales'
-import { TxDecoded, type TxDecodedField, TxField } from '@/utils/txDecoded'
-=======
 import { tn as _tn } from '@/locales'
 import { Colors } from '@/styles'
-import { TxDecoded, type TxDecodedField } from '@/utils/txDecoded'
->>>>>>> 9730f3e9
+import { TxDecoded, type TxDecodedField, TxField } from '@/utils/txDecoded'
 
 import { SSIconChevronDown, SSIconChevronUp } from './icons'
 import SSText from './SSText'
 
-<<<<<<< HEAD
 const TEXT_SIZES = ['xxs', 'xs', 'sm', 'md', 'lg', 'xl'] as const
 type TextSize = (typeof TEXT_SIZES)[number]
-=======
+
 const tn = _tn('transaction.decoded')
->>>>>>> 9730f3e9
 
 function byteChunks(hex: string) {
   const chunk = []
