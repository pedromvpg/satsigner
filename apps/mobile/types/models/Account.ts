--- conflicted
+++ resolved
@@ -90,7 +90,7 @@
   isSyncing?: boolean
   lastSyncedAt?: Date
   syncStatus: SyncStatus
-<<<<<<< HEAD
+  syncProgress?: SyncProgress
   nostr: {
     commonNpub: string
     commonNsec: string
@@ -126,7 +126,4 @@
 export interface NostrMember {
   npub: string
   color?: string
-=======
-  syncProgress?: SyncProgress
->>>>>>> b0b617e7
 }