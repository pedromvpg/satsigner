import { StyleSheet, View } from 'react-native';

<<<<<<< HEAD
import { NavigationProp } from "@react-navigation/native";

import { AppText } from "../../../components/shared/AppText";
import notImplementedAlert from "../../../components/shared/NotImplementedAlert";
=======
import { AppText } from '../../../components/shared/AppText';
import notImplementedAlert from '../../../components/shared/NotImplementedAlert';
>>>>>>> 1150a927
import CameraIcon from '../../../assets/images/camera.svg';
import { Colors, Typography } from '../../../styles';

import ActionButton from './ActionButton';
import { NavigationProp } from '@react-navigation/native';

interface Props {
  navigation: NavigationProp<any>;
}

<<<<<<< HEAD
export default function ActionBar({
  navigation
}: Props) {
=======
export default function ActionBar({ navigation }: Props) {
>>>>>>> 1150a927
  return (
    <View style={styles.actionBar}>
      <ActionButton
        style={{
          borderRightWidth: 1,
          borderRightColor: Colors.grey48
        }}
<<<<<<< HEAD
        onPress={() => navigation.navigate('AccountUtxoList')}
      >
=======
        onPress={() => navigation.navigate('AccountUtxoBubbles')}>
>>>>>>> 1150a927
        <AppText style={styles.actionLabel}>Sign & Send</AppText>
      </ActionButton>
      <ActionButton style={{ width: '20%' }} onPress={notImplementedAlert}>
        <CameraIcon width={18} height={13} />
      </ActionButton>
      <ActionButton
        style={{
          borderLeftWidth: 1,
          borderLeftColor: Colors.grey48
        }}
        onPress={notImplementedAlert}>
        <AppText style={styles.actionLabel}>New Invoice</AppText>
      </ActionButton>
    </View>
  );
}

const styles = StyleSheet.create({
  actionBar: {
    height: 62,
    backgroundColor: 'rgba(255, 255, 255, 0.03)',
    display: 'flex',
    flexDirection: 'row',
    justifyContent: 'space-evenly',
    alignItems: 'center'
  },
  actionLabel: {
    ...Typography.capitalization.uppercase
  }
});<|MERGE_RESOLUTION|>--- conflicted
+++ resolved
@@ -1,31 +1,21 @@
-import { StyleSheet, View } from 'react-native';
+import { StyleSheet, View } from "react-native";
 
-<<<<<<< HEAD
 import { NavigationProp } from "@react-navigation/native";
 
-import { AppText } from "../../../components/shared/AppText";
-import notImplementedAlert from "../../../components/shared/NotImplementedAlert";
-=======
 import { AppText } from '../../../components/shared/AppText';
 import notImplementedAlert from '../../../components/shared/NotImplementedAlert';
->>>>>>> 1150a927
 import CameraIcon from '../../../assets/images/camera.svg';
 import { Colors, Typography } from '../../../styles';
 
 import ActionButton from './ActionButton';
-import { NavigationProp } from '@react-navigation/native';
 
 interface Props {
   navigation: NavigationProp<any>;
 }
 
-<<<<<<< HEAD
 export default function ActionBar({
   navigation
 }: Props) {
-=======
-export default function ActionBar({ navigation }: Props) {
->>>>>>> 1150a927
   return (
     <View style={styles.actionBar}>
       <ActionButton
@@ -33,12 +23,7 @@
           borderRightWidth: 1,
           borderRightColor: Colors.grey48
         }}
-<<<<<<< HEAD
-        onPress={() => navigation.navigate('AccountUtxoList')}
-      >
-=======
         onPress={() => navigation.navigate('AccountUtxoBubbles')}>
->>>>>>> 1150a927
         <AppText style={styles.actionLabel}>Sign & Send</AppText>
       </ActionButton>
       <ActionButton style={{ width: '20%' }} onPress={notImplementedAlert}>
