--- conflicted
+++ resolved
@@ -1,74 +1,20 @@
 import React from 'react';
-import { View, ScrollView } from 'react-native';
-import { StyleSheet } from 'react-native';
+import { View, ScrollView, StyleSheet } from 'react-native';
 import { useNavigation } from '@react-navigation/native';
 import { NativeStackNavigationProp } from '@react-navigation/native-stack';
 
-<<<<<<< HEAD
-import { NavigationProp } from '@react-navigation/native';
-
-import Accounts from './AccountsList/Accounts';
-=======
 import Accounts from './Accounts';
->>>>>>> 3a5f7778
 import Button from '../shared/Button';
 import { AppText } from '../shared/AppText';
 import { AccountsContext } from './AccountsContext';
 import { Typography, Layout, Colors } from '../../styles';
 
-<<<<<<< HEAD
-interface Props {
-  navigation: NavigationProp<any>;
-}
-
-interface State {}
-
-export default class AccountListScreen extends React.PureComponent<
-  Props,
-  State
-> {
-  static contextType = AccountsContext;
-
-  constructor(props: any) {
-    super(props);
-
-    this.state = {};
-  }
-
-  render() {
-    return (
-      <AccountsContext.Consumer>
-        {({ accounts, setCurrentAccount }) => (
-          <>
-            <View style={styles.createButtonContainer}>
-              <Button
-                gradientBackground={true}
-                style={styles.createButton}
-                title="Add Master Key"
-                onPress={() =>
-                  this.props.navigation.navigate('CreateParentAccount')
-                }
-              />
-            </View>
-            <View style={styles.container}>
-              <ScrollView style={styles.scrollContainer}>
-                {accounts?.length === 0 && (
-                  <View style={styles.emptyList}>
-                    <AppText style={styles.emptyListText}>No Keys Yet</AppText>
-                  </View>
-                )}
-                <View>
-                  <Accounts accounts={accounts} onAccountSelected={(account) => {
-                    setCurrentAccount(account);
-                    this.props.navigation.navigate('AccountTransactions');
-                  }} />
-=======
 export default function AccountListScreen() {
   const navigation =
     useNavigation<NativeStackNavigationProp<RootStackParamList>>();
   return (
     <AccountsContext.Consumer>
-      {({ accounts }) => (
+      {({ accounts, setCurrentAccount }) => (
         <>
           <View style={styles.createButtonContainer}>
             <Button
@@ -83,11 +29,13 @@
               {accounts?.length === 0 && (
                 <View style={styles.emptyList}>
                   <AppText style={styles.emptyListText}>No Keys Yet</AppText>
->>>>>>> 3a5f7778
                 </View>
               )}
               <View>
-                <Accounts accounts={accounts} />
+                <Accounts accounts={accounts} onAccountSelected={(account) => {
+                    setCurrentAccount(account);
+                    navigation.navigate('AccountTransactions');
+                  }} />
               </View>
             </ScrollView>
           </View>
