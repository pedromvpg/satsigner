--- conflicted
+++ resolved
@@ -1,14 +1,7 @@
 import React from 'react';
-<<<<<<< HEAD
-import {
-  View,
-  ScrollView,
-  StyleSheet,
-  TouchableOpacity
-} from 'react-native';
-=======
 import { View, ScrollView } from 'react-native';
->>>>>>> 44ea4d7b
+
+import { NavigationProp } from '@react-navigation/native';
 
 import Accounts from './AccountsList/Accounts';
 import Button from '../shared/Button';
@@ -16,13 +9,9 @@
 import { styles } from './AccountsList/styles';
 import { AccountsContext } from './AccountsContext';
 
-<<<<<<< HEAD
-import numFormat from '../../utils/numFormat';
-import { Sats } from './Sats';
-
-=======
->>>>>>> 44ea4d7b
-interface Props {}
+interface Props {
+  navigation: NavigationProp<any>;
+}
 
 interface State {}
 
@@ -61,7 +50,7 @@
                   </View>
                 )}
                 <View>
-                  <Accounts accounts={accounts} />
+                  <Accounts accounts={accounts} navigation={this.props.navigation} />
                 </View>
               </ScrollView>
             </View>
@@ -70,132 +59,4 @@
       </AccountsContext.Consumer>
     );
   }
-<<<<<<< HEAD
-
-  getAccountComponents(accounts: Account[]) {
-    return accounts.map((account, i) => 
-      <TouchableOpacity
-        key={i}
-        activeOpacity={0.5}
-        onPress={() => {
-          this.context.setCurrentAccount(account);
-          this.props.navigation.navigate('AccountTransactions');
-        }}
-      >
-        <View style={styles.account}>
-          <View style={styles.info}>
-            <View><AppText style={styles.fingerprint}>{account.fingerprint}</AppText></View>
-            <View><AppText style={styles.accountName}>{account.name}</AppText></View>
-            <Sats sats={account?.snapshot?.balanceSats} />
-            <View style={styles.metrics}>
-              <View>
-                <AppText style={styles.metric}>{numFormat(account?.snapshot?.numAddresses)}</AppText>
-                <View>
-                  <AppText style={styles.metricLabel}>Child</AppText>
-                  <AppText style={styles.metricLabel}>Accounts</AppText>
-                </View>
-              </View>
-              <View>
-                <AppText style={styles.metric}>{numFormat(account?.snapshot?.numTransactions)}</AppText>
-                <View>
-                  <AppText style={styles.metricLabel}>Total</AppText>
-                  <AppText style={styles.metricLabel}>Transactions</AppText>
-                </View>
-              </View>
-              <View>
-                <AppText style={styles.metric}>{numFormat(account?.snapshot?.numUtxos)}</AppText>
-                <View>
-                  <AppText style={styles.metricLabel}>Spendable</AppText>
-                  <AppText style={styles.metricLabel}>Outputs</AppText>
-                </View>
-              </View>
-              <View>
-                <AppText style={styles.metric}>{numFormat(account?.snapshot?.satsInMempool)}</AppText>
-                <View>
-                  <AppText style={styles.metricLabel}>Sats in</AppText>
-                  <AppText style={styles.metricLabel}>Mempool</AppText>
-                </View>
-              </View>
-            </View>
-          </View>
-          <View style={styles.openAccount}>
-            <RightArrow height={12} width={5}/>
-          </View>
-        </View>
-      </TouchableOpacity>
-    );
-  }
-
-}
-
-const styles = StyleSheet.create({  
-  container: {
-    ...Layout.container.base,
-    ...Layout.container.horizontalPaddedThin
-  },
-  createButtonContainer: {
-    backgroundColor: Colors.background,
-  },
-  createButton: {
-    borderRadius: 0,
-    marginTop: 0,
-    borderTopColor: Colors.grey48,
-    borderTopWidth: 1
-  },
-  scrollContainer: {
-    paddingTop: 10,
-  },
-  emptyList: {
-    display: 'flex',
-    justifyContent: 'center',
-    alignItems: 'center',
-    marginTop: 38
-  },
-  emptyListText: {
-    textTransform: 'uppercase',
-    color: Colors.grey62,
-    ...Typography.fontSize.x5
-  },
-  info: {
-  },
-  openAccount: {
-    position: 'absolute',
-    right: 0,
-    top: 50
-  },
-  account: {
-    paddingBottom: 18,
-    marginBottom: 20,
-    borderBottomWidth: 1,
-    borderBottomColor: Colors.grey44,
-    flexDirection: 'row',
-    justifyContent: 'space-between',
-    alignItems: 'center'
-  },
-  fingerprint: {
-    ...Typography.textMuted.x1
-  },
-  accountName: {
-    fontSize: 15.5,
-    marginTop: 2,
-    color: Colors.middleGrey
-  },
-  metrics: {
-    flexDirection: 'row',
-    justifyContent: 'space-between',
-    width: '90%',
-    marginTop: 15
-  },
-  metric: {
-    fontSize: 14,
-    color: Colors.white,
-    marginBottom: 2
-  },
-  metricLabel: {
-    fontSize: 10,
-    color: Colors.grey130
-  }
-});
-=======
-}
->>>>>>> 44ea4d7b
+}