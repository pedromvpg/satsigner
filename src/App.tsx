import React from 'react';
import {
  View,
  StyleSheet
} from 'react-native';

import {NavigationContainer} from '@react-navigation/native';
import {createNativeStackNavigator} from '@react-navigation/native-stack';

<<<<<<< HEAD
import {Home} from './components/HomeScreen';
import {CreateParentAccountScreen} from './components/accounts/CreateParentAccountScreen';
import Placeholder from './components/PlaceholderScreen';
=======
import { Colors, Layout } from './styles';

import HomeScreen from './components/HomeScreen';
import PlaceholderScreen from './components/PlaceholderScreen';
>>>>>>> 7b1178c7

import NavUtils from './utils/NavUtils';

const Stack = createNativeStackNavigator();

interface State {}

export default class App extends React.Component<{}, State> {
  
  constructor(props: any) {
    super(props);

    this.state = {};
  }

  render() {
    return (
<<<<<<< HEAD
      <NavigationContainer>
        <Stack.Navigator
          defaultScreenOptions={{
            headerTintColor: 'white',
          }}
          screenOptions={{
            presentation: 'transparentModal'
          }}            
        >
        <Stack.Screen
            name="Home"
            component={Home}            
            options={NavUtils.getHeaderOptions('Sat Signer')}
          />
          <Stack.Screen
            name="CreateParentAccount"
            component={CreateParentAccountScreen}
            options={NavUtils.getHeaderOptions('Create New Parent Account')}
          />
          <Stack.Screen
            name="Placeholder"
            component={Placeholder}
            options={NavUtils.getHeaderOptions('Placeholder')}
          />
        </Stack.Navigator>
      </NavigationContainer>
=======
      <View style={styles.container}>
        <NavigationContainer>
          <Stack.Navigator
            defaultScreenOptions={{
              headerTintColor: Colors.white,
            }}
          >
          <Stack.Screen
              name="Home"
              component={HomeScreen}            
              options={NavUtils.getHeaderOptions('Sat Signer')}
            />
            <Stack.Screen
              name="Placeholder1"
              component={PlaceholderScreen}
              options={NavUtils.getHeaderOptions('Placeholder 1')}
            />
            <Stack.Screen
              name="Placeholder2"
              component={PlaceholderScreen}
              options={NavUtils.getHeaderOptions('Placeholder 2')}
            />
          </Stack.Navigator>
        </NavigationContainer>
      </View>
>>>>>>> 7b1178c7
    );
  }
}

const styles = StyleSheet.create({  
  container: {
    ...Layout.container.base,
  }
});<|MERGE_RESOLUTION|>--- conflicted
+++ resolved
@@ -7,16 +7,11 @@
 import {NavigationContainer} from '@react-navigation/native';
 import {createNativeStackNavigator} from '@react-navigation/native-stack';
 
-<<<<<<< HEAD
-import {Home} from './components/HomeScreen';
-import {CreateParentAccountScreen} from './components/accounts/CreateParentAccountScreen';
-import Placeholder from './components/PlaceholderScreen';
-=======
 import { Colors, Layout } from './styles';
 
 import HomeScreen from './components/HomeScreen';
+import CreateParentAccountScreen from './components/accounts/CreateParentAccountScreen';
 import PlaceholderScreen from './components/PlaceholderScreen';
->>>>>>> 7b1178c7
 
 import NavUtils from './utils/NavUtils';
 
@@ -34,34 +29,6 @@
 
   render() {
     return (
-<<<<<<< HEAD
-      <NavigationContainer>
-        <Stack.Navigator
-          defaultScreenOptions={{
-            headerTintColor: 'white',
-          }}
-          screenOptions={{
-            presentation: 'transparentModal'
-          }}            
-        >
-        <Stack.Screen
-            name="Home"
-            component={Home}            
-            options={NavUtils.getHeaderOptions('Sat Signer')}
-          />
-          <Stack.Screen
-            name="CreateParentAccount"
-            component={CreateParentAccountScreen}
-            options={NavUtils.getHeaderOptions('Create New Parent Account')}
-          />
-          <Stack.Screen
-            name="Placeholder"
-            component={Placeholder}
-            options={NavUtils.getHeaderOptions('Placeholder')}
-          />
-        </Stack.Navigator>
-      </NavigationContainer>
-=======
       <View style={styles.container}>
         <NavigationContainer>
           <Stack.Navigator
@@ -75,19 +42,18 @@
               options={NavUtils.getHeaderOptions('Sat Signer')}
             />
             <Stack.Screen
-              name="Placeholder1"
-              component={PlaceholderScreen}
-              options={NavUtils.getHeaderOptions('Placeholder 1')}
+              name="CreateParentAccount"
+              component={CreateParentAccountScreen}
+              options={NavUtils.getHeaderOptions('Create New Parent Account')}
             />
             <Stack.Screen
-              name="Placeholder2"
+              name="Placeholder"
               component={PlaceholderScreen}
-              options={NavUtils.getHeaderOptions('Placeholder 2')}
+              options={NavUtils.getHeaderOptions('Placeholder')}
             />
           </Stack.Navigator>
         </NavigationContainer>
       </View>
->>>>>>> 7b1178c7
     );
   }
 }
